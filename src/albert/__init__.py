--- conflicted
+++ resolved
@@ -2,8 +2,4 @@
 
 __all__ = ["Albert"]
 
-<<<<<<< HEAD
-__version__ = "0.2.30"
-=======
-__version__ = "0.2.31"
->>>>>>> d02584ce
+__version__ = "0.2.31"