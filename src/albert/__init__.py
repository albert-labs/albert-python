--- conflicted
+++ resolved
@@ -3,8 +3,4 @@
 
 __all__ = ["Albert", "ClientCredentials"]
 
-<<<<<<< HEAD
-__version__ = "0.7.18"
-=======
-__version__ = "0.8.10"
->>>>>>> 96bc4911
+__version__ = "0.8.11"