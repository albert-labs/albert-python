from albert.albert import Albert
from albert.utils.client_credentials import ClientCredentials

__all__ = ["Albert", "ClientCredentials"]

<<<<<<< HEAD
__version__ = "0.5.41"
=======
__version__ = "0.5.42"
>>>>>>> 78d8bf2d
<|MERGE_RESOLUTION|>--- conflicted
+++ resolved
@@ -3,8 +3,4 @@
 
 __all__ = ["Albert", "ClientCredentials"]
 
-<<<<<<< HEAD
-__version__ = "0.5.41"
-=======
-__version__ = "0.5.42"
->>>>>>> 78d8bf2d
+__version__ = "0.5.42"