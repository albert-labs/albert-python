from albert.client import Albert
from albert.core.auth.credentials import AlbertClientCredentials
from albert.core.auth.sso import AlbertSSOClient

__all__ = ["Albert", "AlbertClientCredentials", "AlbertSSOClient"]

<<<<<<< HEAD
__version__ = "1.2.7"
=======
__version__ = "1.2.6"
>>>>>>> b87303c1
<|MERGE_RESOLUTION|>--- conflicted
+++ resolved
@@ -4,8 +4,4 @@
 
 __all__ = ["Albert", "AlbertClientCredentials", "AlbertSSOClient"]
 
-<<<<<<< HEAD
 __version__ = "1.2.7"
-=======
-__version__ = "1.2.6"
->>>>>>> b87303c1
