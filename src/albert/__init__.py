from albert.client import Albert
from albert.core.auth.credentials import AlbertClientCredentials
from albert.core.auth.sso import AlbertSSOClient

__all__ = ["Albert", "AlbertClientCredentials", "AlbertSSOClient"]

<<<<<<< HEAD
__version__ = "1.2.4"
=======
__version__ = "1.4.0"
>>>>>>> 8cfec013
<|MERGE_RESOLUTION|>--- conflicted
+++ resolved
@@ -4,8 +4,4 @@
 
 __all__ = ["Albert", "AlbertClientCredentials", "AlbertSSOClient"]
 
-<<<<<<< HEAD
-__version__ = "1.2.4"
-=======
-__version__ = "1.4.0"
->>>>>>> 8cfec013
+__version__ = "1.4.0"