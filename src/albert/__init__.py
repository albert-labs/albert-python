from albert.albert import Albert
from albert.utils.client_credentials import ClientCredentials

__all__ = ["Albert", "ClientCredentials"]

<<<<<<< HEAD
__version__ = "0.5.17"
=======
__version__ = "0.5.20"
>>>>>>> 405351b3
<|MERGE_RESOLUTION|>--- conflicted
+++ resolved
@@ -3,8 +3,4 @@
 
 __all__ = ["Albert", "ClientCredentials"]
 
-<<<<<<< HEAD
-__version__ = "0.5.17"
-=======
-__version__ = "0.5.20"
->>>>>>> 405351b3
+__version__ = "0.5.20"