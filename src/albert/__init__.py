--- conflicted
+++ resolved
@@ -3,8 +3,4 @@
 
 __all__ = ["Albert", "ClientCredentials"]
 
-<<<<<<< HEAD
-__version__ = "0.5.10"
-=======
-__version__ = "0.5.11"
->>>>>>> 7d545807
+__version__ = "0.5.11"