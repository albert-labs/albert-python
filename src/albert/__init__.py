--- conflicted
+++ resolved
@@ -3,8 +3,5 @@
 
 __all__ = ["Albert", "ClientCredentials"]
 
-<<<<<<< HEAD
+
 __version__ = "0.3.18"
-=======
-__version__ = "0.3.17"
->>>>>>> a52cd3dd
