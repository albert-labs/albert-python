from albert.client import Albert
from albert.core.auth.credentials import AlbertClientCredentials
from albert.core.auth.sso import AlbertSSOClient

__all__ = ["Albert", "AlbertClientCredentials", "AlbertSSOClient"]

<<<<<<< HEAD
__version__ = "1.6.6"
=======
__version__ = "1.8.1"
>>>>>>> 055cc75d
<|MERGE_RESOLUTION|>--- conflicted
+++ resolved
@@ -4,8 +4,5 @@
 
 __all__ = ["Albert", "AlbertClientCredentials", "AlbertSSOClient"]
 
-<<<<<<< HEAD
-__version__ = "1.6.6"
-=======
-__version__ = "1.8.1"
->>>>>>> 055cc75d
+
+__version__ = "1.8.2"
