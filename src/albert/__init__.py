--- conflicted
+++ resolved
@@ -4,8 +4,4 @@
 
 __all__ = ["Albert", "AlbertClientCredentials", "AlbertSSOClient"]
 
-<<<<<<< HEAD
-__version__ = "1.1.5"
-=======
-__version__ = "1.1.4"
->>>>>>> 6ba71f59
+__version__ = "1.1.5"