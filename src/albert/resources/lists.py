--- conflicted
+++ resolved
@@ -2,11 +2,7 @@
 
 from pydantic import Field, model_validator
 
-<<<<<<< HEAD
-from albert.resources.base import BaseAlbertModel, EntityLinkConvertible
-=======
 from albert.resources.base import BaseResource
->>>>>>> 892e7272
 
 
 class ListItemCategory(str, Enum):
@@ -16,11 +12,7 @@
     EXTENSIONS = "extensions"
 
 
-<<<<<<< HEAD
-class ListItem(BaseAlbertModel, EntityLinkConvertible):
-=======
 class ListItem(BaseResource):
->>>>>>> 892e7272
     name: str
     id: str | None = Field(default=None, alias="albertId")
     category: ListItemCategory | None = Field(default=None)
