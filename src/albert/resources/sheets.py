from enum import Enum
from typing import Any, ForwardRef, Union, Optional
from pydantic.config import ConfigDict
import pandas as pd
from pydantic import Field, PrivateAttr, field_validator, model_validator, validate_call

from albert.core.base import BaseAlbertModel
from albert.core.shared.identifiers import InventoryId
from albert.core.shared.models.base import BaseResource, BaseSessionResource
from albert.exceptions import AlbertException
from albert.resources.inventory import InventoryItem

# Define forward references
Row = ForwardRef("Row")
Column = ForwardRef("Column")
Sheet = ForwardRef("Sheet")


class CellColor(str, Enum):
    """The allowed colors for a cell"""

    WHITE = "RGB(255, 255, 255)"
    RED = "RGB(255, 161, 161)"
    GREEN = "RGB(130, 222, 198)"
    BLUE = "RGB(214, 233, 255)"
    YELLOW = "RGB(254, 240, 159)"
    ORANGE = "RGB(255, 227, 210)"
    PURPLE = "RGB(238, 215, 255)"


class CellType(str, Enum):
    """The type of information in the Cell"""

    INVENTORY = "INV"
    APP = "APP"
    BLANK = "BLK"
    FORMULA = "Formula"
    TAG = "TAG"
    PRICE = "PRC"
    PDC = "PDC"
    BAT = "BAT"
    TOTAL = "TOT"
    TAS = "TAS"
    DEF = "DEF"
    LKP = "LKP"
    FOR = "FOR"
    EXTINV = "EXTINV"
    BTI = "BTI"
    PRM = "PRM"
    PRG = "PRG"


class DesignType(str, Enum):
    """The type of Design"""

    APPS = "apps"
    PRODUCTS = "products"
    RESULTS = "results"
    PROCESS = "process"


class Cell(BaseResource):
    """A Cell in a Sheet

    Attributes
    ----------
    column_id : str
        The column ID of the cell.
    row_id : str
        The row ID of the cell.
    value : str | dict
        The value of the cell. If the cell is an inventory item, this will be a dict.
    min_value : str | None
        The minimum allowed value for inventory cells. Optional.
    max_value : str | None
        The maximum allowed value for inventory cells. Optional.
    row_label_name : str, optional
        The display name of the row.
    type : CellType
        The type of the cell. Allowed values are `INV`, `APP`, `BLK`, `Formula`, `TAG`, `PRC`, `PDC`, `BAT`, `TOT`, `TAS`, `DEF`, `LKP`, `FOR`, and `EXTINV`.
    row_type : CellType, optional
        The type of the row containing this cell. Usually one of
        INV (inventory row), TOT (total row), TAS (task row), TAG, PRC, PDC, BAT or BLK.
    name : str | None
        The name of the cell. Optional. Default is None.
    calculation : str
        The calculation of the cell. Optional. Default is "".
    design_id : str
        The design ID of the design this cell is in.
    format : dict
        The format of the cell. Optional. Default is {}. The format is a dict with the keys `bgColor` and `fontColor`. The values are strings in the format `RGB(255, 255, 255)`.
    raw_value : str
        The raw value of the cell. If the cell is an inventory item, this will be the value of the inventory item. Read-only.
    color : str | None
        The color of the cell. Read only.
    """

    column_id: str = Field(alias="colId")
    row_id: str = Field(alias="rowId")
    row_label_name: str | None = Field(default=None, alias="lableName")
    value: str | dict | list = ""
    min_value: str | None = Field(default=None, alias="minValue")
    max_value: str | None = Field(default=None, alias="maxValue")
    type: CellType
    row_type: CellType | None = Field(default=None)
    name: str | None = Field(default=None)
    calculation: str = ""
    design_id: str
    format: dict = Field(default_factory=dict, alias="cellFormat")
    inventory_id: str | None = Field(default=None)

    @property
    def raw_value(self):
        if isinstance(self.value, str):
            return self.value
        else:
            return self.value["value"]

    @property
    def color(self):
        return self.format.get("bgColor", None)


class Component(BaseResource):
    """Represents an amount of an inventory item in a formulation.

    Attributes
    ----------
    inventory_item : InventoryItem | None
        The inventory item in the component. Optional when ``inventory_id`` is provided.
    inventory_id : InventoryId | None
        The inventory identifier backing the component. Automatically populated from
        ``inventory_item`` when present; required when ``inventory_item`` is omitted.
    amount : float
        The amount of the inventory item in the component.
    cell : Cell
        The cell that the component is in. Read-only.
    """

    inventory_item: InventoryItem | None = Field(default=None)
    inventory_id: InventoryId | None = Field(default=None)
    amount: float
    min_value: float | None = Field(default=None)
    max_value: float | None = Field(default=None)
    _cell: Cell = None  # read only property set on registrstion

    @model_validator(mode="after")
    def _ensure_inventory_reference(self: "Component") -> "Component":
        item = self.inventory_item
        if item is None and self.inventory_id is None:
            raise ValueError("Component requires either 'inventory_item' or 'inventory_id'.")
        if item is not None:
            if getattr(item, "id", None) is None:
                raise ValueError("Provided inventory_item must include an 'id'.")
            object.__setattr__(self, "inventory_id", item.id)
        return self

    @property
    def cell(self):
        return self._cell

    @property
    def inventory_item_id(self) -> InventoryId:
        if self.inventory_id:
            return self.inventory_id
        if self.inventory_item and getattr(self.inventory_item, "id", None):
            return self.inventory_item.id
        raise ValueError("Component is missing an inventory identifier.")


class DesignState(BaseResource):
    """The state of a Design"""

    collapsed: bool | None = False

class Group(BaseAlbertModel):
    row_id: str
    name: str | None = None
    child_row_ids: list[str] = Field(default_factory=list)

def _groups_from_sequence(seq: list[dict]) -> list[Group]:
    """
    Try to infer groups from GET /worksheet/design/{id}/rows/sequence.
    We accept multiple shapes: look for parent-like keys and child arrays.
    Returns [] if we can't infer anything.
    """
    if not isinstance(seq, list):
        return []

    # Build lookup
    by_row: dict[str, dict] = {}
    for item in seq:
        rid = item.get("rowId") or item.get("id")
        if rid:
            by_row[rid] = item

    # Accept several possible keys
    def children_of(item: dict) -> list[str]:
        for k in ("children", "childRows", "ChildRows", "rows"):
            v = item.get(k)
            if isinstance(v, list):
                if v and isinstance(v[0], dict):
                    return [x.get("rowId") or x.get("id") for x in v if (x.get("rowId") or x.get("id"))]
                return [str(x) for x in v]
        return []

    def parent_of(item: dict) -> str | None:
        for k in ("parentId", "groupId", "parentRowId"):
            if item.get(k):
                return item[k]
        return None

    # 1) Prefer explicit parent→children
    groups: list[Group] = []
    for item in seq:
        rid = item.get("rowId") or item.get("id")
        if not rid:
            continue
        kids = children_of(item)
        if kids:
            groups.append(Group(row_id=rid, name=item.get("name"), child_row_ids=[k for k in kids if k]))

    if groups:
        return groups

    # 2) If only child→parent exists, invert it
    parent_map: dict[str, list[str]] = {}
    for item in seq:
        rid = item.get("rowId") or item.get("id")
        pid = parent_of(item)
        if rid and pid:
            parent_map.setdefault(pid, []).append(rid)

    return [Group(row_id=pid, name=by_row.get(pid, {}).get("name"), child_row_ids=kids)
            for pid, kids in parent_map.items()]

class Design(BaseSessionResource):
    """A Design in a Sheet. Designs are sheet subsections that are largly abstracted away from the user.

    Attributes
    ----------
    id : str
        The Albert ID of the design.
    design_type : DesignType
        The type of the design. Allowed values are `apps`, `products`, and `results`.
    state : DesignState | None
        The state of the design. Optional. Default is None.
    grid : pd.DataFrame | None
        The grid of the design. Optional. Default is None. Read-only.
    rows : list[Row] | None
        The rows of the design. Optional. Default is None. Read-only.
    columns : list[Column] | None
        The columns of the design. Optional. Default is None. Read-only.
    """

    state: DesignState | None = Field({})
    id: str = Field(alias="albertId")
    design_type: DesignType = Field(alias="designType")
    _grid: pd.DataFrame | None = PrivateAttr(default=None)
    _rows: list["Row"] | None = PrivateAttr(default=None)
    _columns: list["Column"] | None = PrivateAttr(default=None)
    _sheet: Union["Sheet", None] = PrivateAttr(default=None)  # noqa
    _leftmost_pinned_column: str | None = PrivateAttr(default=None)
    _groups_cache: list[Group] | None = PrivateAttr(default=None)

    def _grid_to_cell_df(self, *, grid_response):
        items = grid_response.get("Items") or []
        if not items:
            return pd.DataFrame()

        records: list[dict[str, Cell]] = []
        index: list[str] = []
        for item in items:

            def _normalize_value(v):
                if v is None:
                    return ""
                if isinstance(v, list):
                    return "" if not v else (v[0] if isinstance(v[0], str) else str(v[0]))
                if isinstance(v, str | dict):
                    return v
                return str(v)

            this_row_id = item["rowId"]
            this_index = item["rowUniqueId"]
            row_label = item.get("lableName") or item.get("name")
            row_type = item["type"]

            index.append(this_index)
            row_cells: dict[str, Cell] = {}

            for raw_cell in item["Values"]:
                c = raw_cell.copy()
                c["rowId"] = this_row_id
                c["design_id"] = self.id
                c["row_type"] = row_type
                c["lableName"] = row_label
                # Preserve inventory bounds when constructing the Cell
                min_value = raw_cell.get("minValue")
                max_value = raw_cell.get("maxValue")
                if min_value is not None:
                    c["minValue"] = min_value
                if max_value is not None:
                    c["maxValue"] = max_value
                raw_id = c.pop("id", None)
                inv = (raw_id if raw_id.startswith("INV") else f"INV{raw_id}") if raw_id else None
                c["inventory_id"] = inv
                c["value"] = _normalize_value(c.get("value", ""))
                fmt = c.get("cellFormat")
                if fmt is None or isinstance(fmt, list):
                    c["cellFormat"] = {}
                cell = Cell(**c)

                col_id = c["colId"]
                label = inv or c.get("name")
                row_cells[f"{col_id}#{label}"] = cell

            records.append(row_cells)

        # Determine the leftmost pinned column
        for i, fmt in enumerate(grid_response.get("Formulas", [])):
            state = fmt.get("state", {})
            if state.get("pinned") is None:
                # use the previous formula's colId
                prev = grid_response["Formulas"][i - 1]
                self._leftmost_pinned_column = prev["colId"]
                break

        return pd.DataFrame.from_records(records, index=index)

    @property
    def sheet(self):
        return self._sheet

    @property
    def grid(self):
        if self._grid is None:
            self._grid = self._get_grid()
        return self._grid

    def _get_columns(self, *, grid_response: dict) -> list["Column"]:
        """
        Normalizes inventory IDs (always prefixed "INV") and—for the
        "Inventory ID" header—falls back to the row's top-level `id`
        when Values[].id is absent.

        Parameters
        ----------
        grid_response : dict
            The JSON-decoded payload from GET /worksheet/.../grid.

        Returns
        -------
        list[Column]
        """
        items = grid_response.get("Items") or []
        if not items:
            return []

        formulas = grid_response.get("Formulas") or []
        formula_by_col: dict[str, dict[str, Any]] = {
            f["colId"]: f for f in formulas if isinstance(f, dict) and f.get("colId")
        }

        first = items[0]
        # for the Inventory-ID column fallback
        row_item_id = first.get("id")

        cols: list[Column] = []
        for v in first["Values"]:
            col_id = v.get("colId")
            if not col_id:
                continue

            raw_id = v.get("id")
            if raw_id is None and v.get("name") == "Inventory ID":
                raw_id = row_item_id

            if raw_id:
                inv_id = raw_id if str(raw_id).startswith("INV") else f"INV{raw_id}"
            else:
                inv_id = None

            formula = formula_by_col.get(col_id) or {}
            state = formula.get("state") or {}

            display_name = v.get("name") or formula.get("name") or inv_id

            locked = state.get("locked")
            if locked is not None:
                locked = bool(locked)

            pinned = state.get("pinned") or None
            hidden = formula.get("hidden")
            if hidden is not None:
                hidden = bool(hidden)
            column_width = state.get("columnWidth") or None
            cols.append(
                Column(
                    colId=v["colId"],
                    name=display_name,
                    type=v["type"],
                    session=self.session,
                    sheet=self.sheet,
                    inventory_id=inv_id,
                    hidden=hidden,
                    locked=locked,
                    pinned=pinned,
                    column_width=column_width,
                )
            )

        return cols

    # def _get_rows(self, *, grid_response: dict) -> list["Row"]:
    #     """
    #     Parse the /grid response into a list of Row models.

    #     Parameters
    #     ----------
    #     grid_response : dict
    #         The JSON-decoded payload from GET /worksheet/.../grid.

    #     Returns
    #     -------
    #     list[Row]
    #         One Row per item in `Items`
    #     """
    #     items = grid_response.get("Items") or []
    #     if not items:
    #         return []

    #     rows: list[Row] = []
    #     for v in items:
    #         raw_id = v.get("id")
    #         if raw_id and not str(raw_id).startswith("INV"):
    #             raw_id = f"INV{raw_id}"
    #         inv_id = raw_id

    #         row_label = v.get("lableName") or v.get("name")


    #         rows.append(
    #             Row(
    #                 rowId=v["rowId"],
    #                 type=v["type"],
    #                 session=self.session,
    #                 design=self,
    #                 sheet=self.sheet,
    #                 name=row_label,
    #                 manufacturer=v.get("manufacturer"),
    #                 inventory_id=inv_id,
    #                 config=v.get("config"), 
    #             )
    #         )
    #     seq = grid_response.get("RowSequence") or []
    #     if seq:
    #         groups_inline = _groups_from_sequence(seq)
    #         if groups_inline:
    #             by_id = {r.row_id: r for r in rows}
    #             # children → parent
    #             for g in groups_inline:
    #                 for cid in g.child_row_ids:
    #                     ch = by_id.get(cid)
    #                     if ch:
    #                         ch.parent_row_id = g.row_id
    #             # header rows (if present)
    #             for g in groups_inline:
    #                 if g.row_id in by_id:
    #                     by_id[g.row_id].child_row_ids = list(g.child_row_ids)
    #             # warm the cache so later calls are cheap
    #             self._groups_cache = groups_inline
    #             return rows  # we’re done
    #     try:
    #         groups = self.list_groups()
    #     except Exception:
    #         groups = []

    #     if groups:
    #         by_id = {r.row_id: r for r in rows}
    #         # Always mark children → parent
    #         for g in groups:
    #             for cid in g.child_row_ids:
    #                 ch = by_id.get(cid)
    #                 if ch:
    #                     ch.parent_row_id = g.row_id
    #         # Mark headers if present in grid
    #         for g in groups:
    #             if g.row_id in by_id:
    #                 by_id[g.row_id].child_row_ids = list(g.child_row_ids)

    #     return rows

    def _get_rows(self, *, grid_response: dict) -> list["Row"]:
        """
        Parse the /grid response into a list of Row models.

        Parameters
        ----------
        grid_response : dict
            The JSON-decoded payload from GET /worksheet/.../grid.

        Returns
        -------
        list[Row]
            One Row per item in `Items`
        """
        items = grid_response.get("Items") or []
        if not items:
            return []

        rows: list[Row] = []
        for v in items:
            raw_id = v.get("id")
            if raw_id and not str(raw_id).startswith("INV"):
                raw_id = f"INV{raw_id}"
            inv_id = raw_id
            row_label = v.get("lableName") or v.get("name")

            rows.append(
                Row(
                    rowId=v["rowId"],
                    type=v["type"],
                    session=self.session,
                    design=self,
                    sheet=self.sheet,
                    name=row_label,
                    manufacturer=v.get("manufacturer"),
                    inventory_id=inv_id,
                    config=v.get("config"), 
                )
            )

        by_id = {r.row_id: r for r in rows}

        # Extract parent-child from rowHierarchy
        for v in items:
            hierarchy = v.get("rowHierarchy", [])
            if len(hierarchy) < 2:
                continue
            row_ids = [h for h in hierarchy if h != self.design_type.value]
            if len(row_ids) > 1:
                by_id[v["rowId"]].parent_row_id = row_ids[-2]

        # Build child_row_ids
        for row in rows:
            if row.parent_row_id and row.parent_row_id in by_id:
                parent = by_id[row.parent_row_id]
                if row.row_id not in parent.child_row_ids:
                    parent.child_row_ids.append(row.row_id)

        seq = grid_response.get("RowSequence") or []
        if seq:
            groups_inline = _groups_from_sequence(seq)
            if groups_inline:
                for g in groups_inline:
                    for cid in g.child_row_ids:
                        ch = by_id.get(cid)
                        if ch and not ch.parent_row_id:
                            ch.parent_row_id = g.row_id
                for g in groups_inline:
                    if g.row_id in by_id:
                        existing = set(by_id[g.row_id].child_row_ids)
                        by_id[g.row_id].child_row_ids = list(existing | set(g.child_row_ids))
                self._groups_cache = groups_inline
                return rows

        groups = [Group(row_id=r.row_id, name=r.name, child_row_ids=r.child_row_ids)
                for r in rows if r.child_row_ids]
        if groups:
            self._groups_cache = groups

        return rows
    def _get_grid(self):
        if self.design_type == DesignType.PROCESS:
            endpoint = f"/api/v3/designs/{self.id}/grid"
        else:
            endpoint = f"/api/v3/worksheet/{self.id}/{self.design_type.value}/grid"
        response = self.session.get(endpoint)

        resp_json = response.json()
        self._columns = self._get_columns(grid_response=resp_json)
        self._rows = self._get_rows(grid_response=resp_json)
        return self._grid_to_cell_df(grid_response=resp_json)
    def _hydrate_groups_from_sequence(self) -> list[Group]:
        r = self.session.get(f"/api/v3/worksheet/design/{self.id}/rows/sequence")
        if r.status_code >= 400:
            return []
        seq = r.json()
        groups = _groups_from_sequence(seq)
        self._groups_cache = groups
        return groups

    def list_groups(self, *, refresh: bool = False) -> list[Group]:
        if self._groups_cache is not None and not refresh:
            return self._groups_cache

        # No GET /groups exists → try sequence as a fallback
        groups = self._hydrate_groups_from_sequence()
        self._groups_cache = groups or []  # [] = unknown
        return self._groups_cache

    def _clear_layout_caches(self):
        if self.sheet is not None:
            self.sheet.grid = None
        self._rows = None
        self._columns = None
    def group_rows(
        self,
        *,
        name: str,
        child_row_ids: list[str] | list["Row"],
        reference_id: str | None = None,
        position: str = "above",
    ) -> dict:
        """
        Create a row group within this design.

        Contract enforced here:
        - referenceId MUST be one of ChildRows and MUST be the first item.
        - If caller gives a reference_id not in children, we ignore it and use children[0].
        """

        # Accept Row objects or plain rowId strings
        ids: list[str] = [
            r.row_id if hasattr(r, "row_id") else str(r)  # type: ignore[attr-defined]
            for r in child_row_ids
        ]
        if not ids:
            raise AlbertException("child_row_ids must include at least one rowId")

        # Deduplicate while preserving order
        seen = set()
        ids = [x for x in ids if not (x in seen or seen.add(x))]

        # Enforce API requirement:
        #   - if reference_id provided and in ids -> move it to front
        #   - else -> reference_id = ids[0]
        if reference_id and reference_id in ids:
            ids = [reference_id] + [x for x in ids if x != reference_id]
        else:
            reference_id = ids[0]

        endpoint = f"/api/v3/worksheet/{self.id}/designs/groups"
        payload = {
            "name": name,
            "referenceId": reference_id,  # now guaranteed to be ids[0]
            "position": position,
            "ChildRows": [{"rowId": rid} for rid in ids],  # referenceId is first
        }

        resp = self.session.put(endpoint, json=payload)
        if resp.status_code >= 400:
            alt = f"/api/v3/worksheet/design/{self.id}/groups"
            resp = self.session.put(alt, json=payload)
        if resp.status_code >= 400:
            raise AlbertException(f"Grouping failed: {resp.status_code} {getattr(resp, 'text', '')}")

        data = resp.json() if hasattr(resp, "json") else {}

        # Best-effort cache update
        try:
            group = Group(
                row_id=data.get("rowId"),
                name=data.get("name"),
                child_row_ids=[d.get("rowId") for d in (data.get("ChildRows") or []) if d.get("rowId")],
            )
            existing = {g.row_id: g for g in (self._groups_cache or [])}
            existing[group.row_id] = group
            self._groups_cache = list(existing.values())
        except Exception:
            self._groups_cache = None

        self._clear_layout_caches()
        return data

    @property
    def columns(self) -> list["Column"]:
        if not self._columns:
            self._get_grid()
        return self._columns

    @property
    def rows(self) -> list["Row"]:
        if self.design_type == 'process':
            return []
        if not self._rows:
            try:
                self._get_grid()
            except Exception as e:
                print(e)
        return self._rows


class SheetFormulationRef(BaseAlbertModel):
    """A reference to a formulation in a sheet"""

    id: str = Field(description="The Albert ID of the inventory item that is the formulation")
    name: str = Field(description="The name of the formulation")
    hidden: bool = Field(description="Whether the formulation is hidden")


class Sheet(BaseSessionResource):  # noqa:F811
    """A Sheet in Albert

    Attributes
    ----------
    id : str
        The Albert ID of the sheet.
    name : str
        The name of the sheet.
    hidden : bool
        Whether the sheet is hidden.
    designs : list[Design]
        The designs of the sheet.
    project_id : str
        The Albert ID of the project the sheet is in.
    grid : pd.DataFrame | None
        The grid of the sheet. Optional. Default is None. Read-only.
    columns : list[Column]
        The columns of the sheet. Read-only.
    rows : list[Row]
        The rows of the sheet. Read-only.

    """

    id: str | None = Field(default=None, alias="albertId")
    name: str
    formulations: list[SheetFormulationRef] = Field(default_factory=list, alias="Formulas")
    hidden: bool = Field(default=False)
    _app_design: Design = PrivateAttr(default=None)
    _product_design: Design = PrivateAttr(default=None)
    _result_design: Design = PrivateAttr(default=None)
    _process_design: Design = PrivateAttr(default=None)
    designs: list[Design] = Field(alias="Designs")
    project_id: str = Field(alias="projectId")
    _grid: pd.DataFrame = PrivateAttr(default=None)
    _leftmost_pinned_column: str | None = PrivateAttr(default=None)

    @model_validator(mode="after")
    def set_session(self):
        if self.session is not None:
            for d in self.designs:
                d._session = self.session
        return self

    @property
    def app_design(self):
        return self._app_design

    @property
    def product_design(self):
        return self._product_design

    @property
    def result_design(self):
        return self._result_design

    @property
    def process_design(self):
        return self._process_design

    @model_validator(mode="after")
    def set_sheet_fields(self: "Sheet") -> "Sheet":
        for _idx, d in enumerate(self.designs):  # Instead of creating a new list
            d._sheet = self  # Set the reference to the sheet
            if d.design_type == DesignType.APPS:
                self._app_design = d
            elif d.design_type == DesignType.PRODUCTS:
                self._product_design = d
            elif d.design_type == DesignType.RESULTS:
                self._result_design = d
            elif d.design_type == DesignType.PROCESS:
                self._process_design = d
        return self

    @property
    def grid(self):
        if self._grid is None:
            design_order = [
                self.product_design,
                self.result_design,
                self.app_design,
                self.process_design,
            ]
            frames = [design.grid for design in design_order if design is not None]
            self._grid = pd.concat(frames) if frames else pd.DataFrame()
        return self._grid

    @grid.setter
    def grid(self, value: pd.DataFrame | None):
        if value is None:
            # I am sure I could do this better.
            self._grid = value
            self._leftmost_pinned_column = None
            for design in self.designs:
                design._grid = None  # Assuming Design has a grid property
                design._rows = None
                design._columns = None
        else:
            raise NotImplementedError("grid is a read-only property")

    @property
    def leftmost_pinned_column(self):
        """The leftmost pinned column in the sheet"""
        if self._leftmost_pinned_column is None:
            self._leftmost_pinned_column = self.app_design._leftmost_pinned_column

        return self._leftmost_pinned_column

    @property
    def columns(self) -> list["Column"]:
        """The columns of a given sheet"""
        return self.product_design.columns

    @property
    def rows(self) -> list["Row"]:
        """The rows of a given sheet"""
        rows = []
        for d in self.designs:
            rows.extend(d.rows)
        return rows

    def _design_lookup(self) -> dict[DesignType, Design]:
        mapping = {
            DesignType.APPS: self.app_design,
            DesignType.PRODUCTS: self.product_design,
            DesignType.RESULTS: self.result_design,
            DesignType.PROCESS: self.process_design,
        }
        return {
            design_type: design for design_type, design in mapping.items() if design is not None
        }

    def _resolve_design(self, design_type: DesignType) -> Design:
        lookup = self._design_lookup()
        if design_type not in lookup:
            raise AlbertException(f"No design found for type '{design_type.value}'")
        return lookup[design_type]

    def _get_design_id(self, *, design: DesignType):
        return self._resolve_design(design).id

    def _get_design(self, *, design: DesignType):
        return self._resolve_design(design)

    def rename(self, *, new_name: str):
        endpoint = f"/api/v3/worksheet/sheet/{self.id}"

        payload = [{"attribute": "name", "operation": "update", "newValue": new_name}]

        self.session.patch(endpoint, json=payload)

        self.name = new_name
        return self

    def _reformat_formulation_addition_payload(self, *, response_json: dict) -> dict:
        new_dicts = []
        for item in response_json:
            this_dict = {
                "colId": item["Formulas"][0]["colId"],
                "Formulas": [
                    {
                        "formulaId": item["Formulas"][0]["formulaId"],
                        "name": item["name"],
                    }
                ],
                "name": item["name"],
                "type": item["type"],
                "session": self.session,
                "sheet": self,
                "inventory_id": item.get("id", None),
            }
            new_dicts.append(this_dict)
        return new_dicts

    def _clear_formulation_from_column(self, *, column: "Column"):
        cleared_cells = []
        for cell in column.cells:
            if cell.type == CellType.INVENTORY:
                cell_copy = cell.model_copy(update={"value": "", "calculation": ""})
                cleared_cells.append(cell_copy)
        self.update_cells(cells=cleared_cells)

    def add_formulation(
        self,
        *,
        formulation_name: str,
        components: list[Component],
        inventory_id: InventoryId | None = None,
        enforce_order: bool = False,
        clear: bool = True,
    ) -> Column:
        existing_formulation_names = [x.name for x in self.columns]
        if clear and formulation_name in existing_formulation_names:
            # get the existing column and clear it out to put the new formulation in
            col = self.get_column(column_name=formulation_name, inventory_id=inventory_id)
            self._clear_formulation_from_column(column=col)
        else:
            col = self.add_formulation_columns(formulation_names=[formulation_name])[0]
        col_id = col.column_id

        all_cells = []
        self.grid = None  # reset the grid for saftey

        for component in components:
            component_inventory_id = component.inventory_item_id
            row_id = self._get_row_id_for_component(
                inventory_id=component_inventory_id,
                existing_cells=all_cells,
                enforce_order=enforce_order,
            )
            if row_id is None:
                raise AlbertException(f"No Component with id {component_inventory_id}")

            value = str(component.amount)
            min_value = str(component.min_value) if component.min_value is not None else None
            max_value = str(component.max_value) if component.max_value is not None else None
            this_cell = Cell(
                column_id=col_id,
                row_id=row_id,
                value=value,
                calculation="",
                type=CellType.INVENTORY,
                design_id=self.product_design.id,
                name=formulation_name,
                inventory_id=col.inventory_id,
                min_value=min_value,
                max_value=max_value,
            )
            all_cells.append(this_cell)

        self.update_cells(cells=all_cells)
        return self.get_column(column_id=col_id)

<<<<<<< HEAD
    def append_components_to_formulation(
        self,
        *,
        formulation_name: str | None = None,
        column_id: str | None = None,
        inventory_id: InventoryId | None = None,
        components: list[Component],
        enforce_order: bool = False,
    ) -> Column:
        """
        Append (or upsert) components into an existing formulation column
        without clearing other cells.

        You must specify exactly one of: column_id, inventory_id, or formulation_name.
        """
        # 1) Resolve target column
        col = self.get_column(
            column_id=column_id, inventory_id=inventory_id, column_name=formulation_name
        )
        col_id = col.column_id

        # 2) Build Cell updates for just the given components
        all_cells: list[Cell] = []
        self.grid = None  # refresh caches

        for component in components:
            row_id = self._get_row_id_for_component(
                inventory_item=component.inventory_item,
                existing_cells=all_cells,
                enforce_order=enforce_order,
            )
            if row_id is None:
                raise AlbertException(f"no component with id {component.inventory_item.id}")

            value = str(component.amount)
            min_value = str(component.min_value) if component.min_value is not None else None
            max_value = str(component.max_value) if component.max_value is not None else None

            this_cell = Cell(
                column_id=col_id,
                row_id=row_id,
                value=value,
                calculation="",
                type=CellType.INVENTORY,
                design_id=self.product_design.id,
                name=col.name or formulation_name or "",
                inventory_id=col.inventory_id,
                min_value=min_value,
                max_value=max_value,
            )
            all_cells.append(this_cell)

            # 3) Upsert only these cells
            self.update_cells(cells=all_cells)
            return self.get_column(column_id=col_id)

    def _get_row_id_for_component(self, *, inventory_item, existing_cells, enforce_order):
        # Checks if that inventory row already exists
        sheet_inv_id = inventory_item.id
        for r in self.product_design.rows:
            if r.inventory_id == sheet_inv_id:
                return r.row_id
=======
    def _get_row_id_for_component(
        self, *, inventory_id: InventoryId, existing_cells, enforce_order
    ):
>>>>>>> 055cc75d
        self.grid = None

        # within a sheet, the "INV" prefix is dropped
        sheet_inv_id = inventory_id
        matching_rows = [x for x in self.product_design.rows if x.inventory_id == sheet_inv_id]

        used_row_ids = [x.row_id for x in existing_cells]
        if enforce_order:
            existing_inv_order = [
                x.row_id for x in self.product_design.rows if x.inventory_id is not None
            ]
            index_last_row = 0
            for row_id in used_row_ids:
                if row_id in existing_inv_order:
                    this_row_index = existing_inv_order.index(row_id)
                    if this_row_index > index_last_row:
                        index_last_row = this_row_index
        for r in matching_rows:
            if r.row_id not in used_row_ids:
                if enforce_order:
                    if existing_inv_order.index(r.row_id) >= index_last_row:
                        return r.row_id
                    else:
                        continue
                else:
                    return r.row_id
        # Otherwise I need to add a new row
        if enforce_order:
            return self.add_inventory_row(
                inventory_id=inventory_id,
                position={
                    "reference_id": existing_inv_order[index_last_row],
                    "position": "below",
                },
            ).row_id
        else:
            return self.add_inventory_row(inventory_id=inventory_id).row_id

    def add_formulation_columns(
        self,
        *,
        formulation_names: list[str],
        starting_position: dict | None = None,
    ) -> list["Column"]:
        if starting_position is None:
            starting_position = {
                "reference_id": self.leftmost_pinned_column,
                "position": "rightOf",
            }
        sheet_id = self.id

        endpoint = f"/api/v3/worksheet/sheet/{sheet_id}/columns"

        # In case a user supplied a single formulation name instead of a list
        formulation_names = (
            formulation_names if isinstance(formulation_names, list) else [formulation_names]
        )

        payload = []
        for formulation_name in (
            formulation_names
        ):  # IS there a limit to the number I can add at once? Need to check this.
            # define payload for this item
            payload.append(
                {
                    "type": "INV",
                    "name": formulation_name,
                    "referenceId": starting_position["reference_id"],  # initially defined column
                    "position": starting_position["position"],
                }
            )
        response = self.session.post(endpoint, json=payload)

        self.grid = None
        new_dicts = self._reformat_formulation_addition_payload(response_json=response.json())
        return [Column(**x) for x in new_dicts]

    def add_blank_row(
        self,
        *,
        row_name: str,
        design: DesignType = DesignType.PRODUCTS,
        position: dict | None = None,
    ):
        if design == DesignType.RESULTS:
            raise AlbertException("You cannot add rows to the results design")
        if position is None:
            position = {"reference_id": "ROW1", "position": "above"}
        endpoint = f"/api/v3/worksheet/design/{self._get_design_id(design=design)}/rows"

        payload = [
            {
                "type": "BLK",
                "name": row_name,
                "referenceId": position["reference_id"],
                "position": position["position"],
            }
        ]

        response = self.session.post(endpoint, json=payload)

        self.grid = None
        row_dict = response.json()[0]
        return Row(
            rowId=row_dict["rowId"],
            type=row_dict["type"],
            session=self.session,
            design=self._get_design(design=design),
            name=row_dict["name"],
            sheet=self,
        )

    def add_inventory_row(
        self,
        *,
        inventory_id: str,
        position: dict | None = None,
    ):
        if position is None:
            position = {"reference_id": "ROW1", "position": "above"}
        design_id = self.product_design.id
        endpoint = f"/api/v3/worksheet/design/{design_id}/rows"

        payload = {
            "type": "INV",
            "id": ("INV" + inventory_id if not inventory_id.startswith("INV") else inventory_id),
            "referenceId": position["reference_id"],
            "position": position["position"],
        }

        response = self.session.post(endpoint, json=payload)

        self.grid = None
        row_dict = response.json()
        return Row(
            rowId=row_dict["rowId"],
            inventory_id=inventory_id,
            type=row_dict["type"],
            session=self.session,
            design=self.product_design,
            sheet=self,
            name=row_dict["name"],
            id=row_dict["id"],
            manufacturer=row_dict["manufacturer"],
        )
    def add_lookup_row(
        self,
        *,
        name: str,
        row_name: str | None = None,
        design: DesignType | str | None = DesignType.APPS,
        position: dict | None = None,
    ) -> Row:
        if design == DesignType.RESULTS:
            raise AlbertException("You cannot add rows to the results design")
        position = position or {"reference_id": "ROW1", "position": "above"}
        design_id = self._get_design_id(design=design)
        endpoint = f"/api/v3/worksheet/design/{design_id}/rows"
        payload = [{
            "type": "LKP",
            "name": name,
            "referenceId": position["reference_id"],
            "position": position["position"],
            "labelName": "" if row_name is None else row_name,
        }]
        resp = self.session.post(endpoint, json=payload)
        self.grid = None
        data = resp.json()[0] if isinstance(resp.json(), list) else resp.json()
        return Row(
            rowId=data["rowId"],
            type=data["type"],
            session=self.session,
            design=self._get_design(design=design),
            sheet=self,
            name=data.get("name") or data.get("lableName") or row_name or name,
            inventory_id=data.get("id"),
            manufacturer=data.get("manufacturer"),
        )
    def add_app_row(
        self,
        *,
        app_id: str,
        name: str,
        config: dict[str, str] | tuple[str, str] | None = None,
        design: DesignType | str | None = DesignType.APPS,
        position: dict | None = None,
    ) -> Row:
        if design == DesignType.RESULTS:
            raise AlbertException("You cannot add rows to the results design")

        position = position or {"reference_id": "ROW1", "position": "above"}
        design_id = self._get_design_id(design=design)
        endpoint = f"/api/v3/worksheet/design/{design_id}/rows"

        app_id = app_id if app_id.startswith("APP") else f"APP{app_id}"

        payload = [{
            "type": "APP",
            "referenceId": position["reference_id"],
            "id": app_id,
            "position": position["position"],
            "name": name,
            "config": config
        }]

        resp = self.session.post(endpoint, json=payload)
        self.grid = None

        data = resp.json()[0] if isinstance(resp.json(), list) else resp.json()
        return Row(
            rowId=data["rowId"],
            type=data["type"],
            session=self.session,
            design=self._get_design(design=design),
            sheet=self,
            name=data.get("name") or name,
            inventory_id=data.get("id"),
            manufacturer=data.get("manufacturer"),
            config=(data.get("config") or cfg), 
        )

    def _filter_cells(self, *, cells: list[Cell], response_dict: dict):
        updated = []
        failed = []
        for c in cells:
            found = False
            for r in response_dict["UpdatedItems"]:
                if r["id"]["rowId"] == c.row_id and r["id"]["colId"] == c.column_id:
                    found = True
                    updated.append(c)
            if not found:
                failed.append(c)
        return (updated, failed)

    def _get_current_cell(self, *, cell: Cell) -> Cell:
        filtered_columns = [
            col for col in self.grid.columns if col.startswith(cell.column_id + "#")
        ]
        filtered_rows = [
            idx for idx in self.grid.index if idx.startswith(cell.design_id + "#" + cell.row_id)
        ]

        first_value = None
        for row in filtered_rows:
            for col in filtered_columns:
                first_value = self.grid.loc[row, col]
                return first_value
        return first_value

    def _generate_attribute_change(self, *, new_value, old_value, api_attribute_name):
        """Generates a change dictionary for a single attribute."""
        if new_value == old_value:
            return None

        if new_value is None or new_value in ("", {}):
            return {
                "operation": "delete",
                "attribute": api_attribute_name,
                "oldValue": old_value,
            }
        if old_value is None or old_value in ("", {}):
            return {
                "operation": "add",
                "attribute": api_attribute_name,
                "newValue": new_value,
            }
        return {
            "operation": "update",
            "attribute": api_attribute_name,
            "oldValue": old_value,
            "newValue": new_value,
        }

    def _get_cell_changes(self, *, cell: Cell) -> dict:
        current_cell = self._get_current_cell(cell=cell)
        if current_cell is None:
            return None

        data = []

        # Handle format change
        if cell.format != current_cell.format:
            if cell.format is None or cell.format == {}:
                data.append(
                    {
                        "operation": "delete",
                        "attribute": "cellFormat",
                        "oldValue": current_cell.format,
                    }
                )
            else:
                data.append(
                    {
                        "operation": "update",
                        "attribute": "cellFormat",
                        "oldValue": current_cell.format,
                        "newValue": cell.format,
                    }
                )

        # Handle calculation change
        if cell.calculation != current_cell.calculation:
            change = self._generate_attribute_change(
                new_value=cell.calculation,
                old_value=current_cell.calculation,
                api_attribute_name="calculation",
            )
            if change:
                data.append(change)

        # Special handling for value, min_value, max_value
        value_attributes = [
            ("value", "cell"),
            ("min_value", "minValue"),
            ("max_value", "maxValue"),
        ]
        if cell.calculation is None or cell.calculation == "":
            for attr, api_attr in value_attributes:
                if not self._compare_cell_attributes(
                    cell=cell, existing_cell=current_cell, attribute=attr
                ):
                    change = self._generate_attribute_change(
                        new_value=getattr(cell, attr),
                        old_value=getattr(current_cell, attr),
                        api_attribute_name=api_attr,
                    )
                    if change:
                        data.append(change)

        if not data:
            return None

        return {"Id": {"rowId": cell.row_id, "colId": cell.column_id}, "data": data}

    def _compare_cell_attributes(self, *, cell: Cell, existing_cell: Cell, attribute: str):
        """Compares a given attribute of two cells, trying both string and float comparison."""
        new_value = getattr(cell, attribute)
        old_value = getattr(existing_cell, attribute)
        # Check if the strings are exactly equal
        if new_value == old_value:
            return True

        # Try to cast both strings to floats and compare
        try:
            float1 = float(new_value)
            float2 = float(old_value)
            if float1 == float2:
                return True
        except (ValueError, TypeError):
            # One or both strings could not be cast to a float
            pass

        # Return False if neither comparison returned True
        return False

    def update_cells(self, *, cells: list[Cell]):
        request_path_dict = {}
        updated = []
        failed = []
        # sort by design ID
        for c in cells:
            if c.design_id not in request_path_dict:
                request_path_dict[c.design_id] = [c]
            else:
                request_path_dict[c.design_id].append(c)

        for design_id, cell_list in request_path_dict.items():
            payloads = []
            for cell in cell_list:
                change_dict = self._get_cell_changes(cell=cell)
                if change_dict is not None:
                    # For non-calculation cells, only one change is allowed at a time.
                    is_calculation_cell = cell.calculation is not None and cell.calculation != ""
                    max_items = 2 if is_calculation_cell else 1

                    if len(change_dict["data"]) > max_items:
                        for item in change_dict["data"]:
                            payloads.append(
                                {
                                    "Id": change_dict["Id"],
                                    "data": [item],
                                }
                            )
                    else:
                        payloads.append(change_dict)

            if not payloads:
                continue

            this_url = f"/api/v3/worksheet/{design_id}/values"
            for payload in payloads:
                try:
                    response = self.session.patch(
                    this_url,
                    json=[payload],  # The API expects a list of changes
                )
                except Exception as e:
                    continue

                original_cell = next(
                    (
                        c
                        for c in cell_list
                        if c.row_id == payload["Id"]["rowId"]
                        and c.column_id == payload["Id"]["colId"]
                    ),
                    None,
                )

                if response.status_code == 204:
                    if original_cell and original_cell not in updated:
                        updated.append(original_cell)
                elif response.status_code == 206:
                    cell_results = self._filter_cells(
                        cells=[original_cell], response_dict=response.json()
                    )
                    updated.extend(cell_results[0])
                    failed.extend(cell_results[1])
                else:
                    if original_cell and original_cell not in failed:
                        failed.append(original_cell)

        # reset the in-memory grid after updates
        self.grid = None
        return (updated, failed)


    def add_blank_column(self, col_or_name=None, *, position=None):
        # accept Column, dict, or string
        if isinstance(col_or_name, Column):
            nm = col_or_name.name or ""
        elif isinstance(col_or_name, dict):
            nm = col_or_name.get("name", "")
            position = position or col_or_name.get("position")
        else:
            nm = str(col_or_name or "")
            extra = {}

        if position is None:
            ref = self.columns[-1].column_id if getattr(self, "columns", None) else self.leftmost_pinned_column
            position = {"reference_id": ref, "position": "rightOf"}

        payload = [{
            "type": "BLK",
            "name": nm,
            "referenceId": position["reference_id"],
            "position": position["position"],
        }]
        resp = self.session.post(f"/api/v3/worksheet/sheet/{self.id}/columns", json=payload)
        data = resp.json()[0]; data["sheet"] = self; data["session"] = self.session
        self.grid = None
        return Column(**data)


    def add_lookup_column(self, col_or_name=None, *, position=None):
        if isinstance(col_or_name, Column):
            nm = col_or_name.name or ""
        elif isinstance(col_or_name, dict):
            nm = col_or_name.get("name", "")
        else:
            nm = str(col_or_name or "")
            extra = {}

        if position is None:
            ref = self.columns[-1].column_id if getattr(self, "columns", None) else self.leftmost_pinned_column
            position = {"reference_id": ref, "position": "rightOf"}

        payload = [{
            "type": "LKP",
            "name": nm,
            "referenceId": position["reference_id"],
            "position": position["position"],
        }]
        resp = self.session.post(f"/api/v3/worksheet/sheet/{self.id}/columns", json=payload)
        if resp.status_code >= 400:
            payload[0]["type"] = "BLK"
            resp = self.session.post(f"/api/v3/worksheet/sheet/{self.id}/columns", json=payload)

        data = resp.json()[0]; data["sheet"] = self; data["session"] = self.session
        self.grid = None
        return Column(**data)
    
    def set_columns_pinned(self, *, col_ids: list[str], pinned: str | None) -> None:
        """Pin columns: pinned in {'left','right',None}."""
        payload = {"data": [{
            "operation": "update",
            "attribute": "pinned",
            "colIds": col_ids,
            "newValue": pinned,
        }]}
        self.session.patch(f"/api/v3/worksheet/sheet/{self.id}/columns", json=payload)
        self.grid = None

    def set_columns_width(self, *, col_ids: list[str], width: str) -> None:
        """Set width like '142px' for one or many columns."""
        payload = {"data": [{
            "operation": "update",
            "attribute": "columnWidth",
            "colIds": col_ids,
            "newValue": width,
        }]}
        self.session.patch(f"/api/v3/worksheet/sheet/{self.id}/columns", json=payload)
        self.grid = None

    def set_column_hidden(self, *, col_id: str, hidden: bool, old_value: bool | None = None) -> None:
        """Hide/show a single column. If you know the previous value, pass it."""
        data = {
            "operation": "update",
            "attribute": "hidden",
            "colId": col_id,
            "newValue": hidden,
        }
        if old_value is not None:
            data["oldValue"] = old_value
        payload = {"data": [data]}
        self.session.patch(f"/api/v3/worksheet/sheet/{self.id}/columns", json=payload)
        self.grid = None

    def delete_column(self, *, column_id: str) -> None:
        endpoint = f"/api/v3/worksheet/sheet/{self.id}/columns"
        payload = [{"colId": column_id}]
        self.session.delete(endpoint, json=payload)

        if self._grid is not None:  # if I have a grid loaded into memory, adjust it.
            self.grid = None

    def delete_row(self, *, row_id: str, design_id: str) -> None:
        endpoint = f"/api/v3/worksheet/design/{design_id}/rows"
        payload = [{"rowId": row_id}]
        self.session.delete(endpoint, json=payload)

        if self._grid is not None:  # if I have a grid loaded into memory, adjust it.
            self.grid = None

    def _find_column(self, *, column_id: str = "", column_name: str = ""):
        if column_id == None:
            column_id = ""
        if column_name == None:
            column_name = ""
        search_str = f"{column_id}#{column_name}"
        matches = [col for col in self.grid.columns if search_str in col]
        if len(matches) == 0:
            return None
        elif len(matches) > 1:
            raise AlbertException(
                f"Ambiguous match on column name {column_name}. Please try provided a column ID"
            )
        else:
            return self.grid[matches[0]]

    @validate_call
    def get_column(
        self,
        *,
        column_id: str | None = None,
        inventory_id: InventoryId | None = None,
        column_name: str | None = None,
    ) -> Column:
        """
        Retrieve a Column by its colId, underlying inventory ID, or display header name.

        Parameters
        ----------
        column_id : str | None
            The sheet column ID to match (e.g. "COL5").
        inventory_id : str | None
            The internal inventory identifier to match (e.g. "INVP015-001").
        column_name : str | None
            The human-readable header name of the column (e.g. "p1").

        Returns
        -------
        Column
            The matching Column object.

        Raises
        ------
        AlbertException
            If no matching column is found or if multiple matches exist.
        """

        if not (column_id or inventory_id or column_name):
            raise AlbertException(
                "Must provide at least one of column_id, inventory_id or column_name"
            )
        # Gather candidates matching your filters
        candidates: list[Column] = []
        for col in self.columns:
            if column_id and col.column_id != column_id:
                continue
            if inventory_id and col.inventory_id != inventory_id:
                continue
            if column_name and col.name != column_name:
                continue
            candidates.append(col)

        if not candidates:
            raise AlbertException(
                f"No column found matching id={column_id}, "
                f"inventory_id={inventory_id}, column_name={column_name}"
            )
        if len(candidates) > 1:
            raise AlbertException("Ambiguous column match; please be more specific.")

        return candidates[0]

    def lock_column(
        self,
        *,
        column_id: str | None = None,
        inventory_id: InventoryId | None = None,
        column_name: str | None = None,
        locked: bool = True,
    ) -> Column:
        """Lock or unlock a column in the sheet.

        The column can be specified by its sheet column ID (e.g. ``"COL5"``),
        by the underlying inventory identifier of a formulation/product, or by
        the displayed header name. By default the column will be locked; pass
        ``locked=False`` to unlock it.

        Parameters
        ----------
        column_id : str | None
            The sheet column ID to match.
        inventory_id : str | None
            The inventory identifier of the formulation or product to match.
        column_name : str | None
            The displayed header name of the column.
        locked : bool
            Whether to lock (``True``) or unlock (``False``) the column. Defaults to
            ``True``.

        Returns
        -------
        Column
            The column that was updated.
        """

        column = self.get_column(
            column_id=column_id, inventory_id=inventory_id, column_name=column_name
        )

        payload = {
            "data": [
                {
                    "operation": "update",
                    "attribute": "locked",
                    "colIds": [column.column_id],
                    "newValue": locked,
                }
            ]
        }

        self.session.patch(
            url=f"/api/v3/worksheet/sheet/{self.id}/columns",
            json=payload,
        )

        self.grid = None

        return self.get_column(column_id=column.column_id)


class Column(BaseSessionResource):  # noqa:F811
    """A column in a Sheet

    Attributes
    ----------
    column_id : str
        The column ID of the column.
    name : str | None
        The name of the column. Optional. Default is None.
    type : CellType
        The type of the column. Allowed values are `INV`, `APP`, `BLK`, `Formula`, `TAG`, `PRC`, `PDC`, `BAT`, `TOT`, `TAS`, `DEF`, `LKP`, `FOR`, and `EXTINV`.
    sheet : Sheet
        The sheet the column is in.
    cells : list[Cell]
        The cells in the column. Read-only.
    df_name : str
        The name of the column in the DataFrame. Read-only
    """

    column_id: str = Field(alias="colId")
    name: str | None = Field(default=None)
    type: CellType
    sheet: Sheet
    inventory_id: str | None = Field(default=None, exclude=True)
    _cells: list[Cell] | None = PrivateAttr(default=None)
    locked: bool = Field(default=False)
    hidden: bool | None = Field(default=None)
    pinned: str | None = Field(default=None)
    column_width: str | None = Field(default=None)

    @field_validator("locked", mode="before")
    @classmethod
    def _none_to_false(cls, v):
        return False if v is None else v

    @property
    def df_name(self) -> str:
        if self.inventory_id is not None:
            return f"{self.column_id}#{self.inventory_id}"
        return f"{self.column_id}#{self.name}"

    @property
    def cells(self) -> list[Cell]:
        return self.sheet.grid[self.df_name]

    def rename(self, new_name):
        payload = {
            "data": [
                {
                    "operation": "update",
                    "attribute": "name",
                    "colId": self.column_id,
                    "oldValue": self.name,
                    "newValue": new_name,
                }
            ]
        }

        self.session.patch(
            url=f"/api/v3/worksheet/sheet/{self.sheet.id}/columns",
            json=payload,
        )

        if self.sheet._grid is not None:  # if I have a grid loaded into memory, adjust it.
            self.sheet.grid = None
            # self.sheet._grid.rename(axis=1, mapper={self.name:new_name})
        self.name = new_name
        return self

    def recolor_cells(self, color: CellColor):
        new_cells = []
        for c in self.cells:
            cell_copy = c.model_copy(update={"format": {"bgColor": color.value}})
            new_cells.append(cell_copy)
        return self.sheet.update_cells(cells=new_cells)

class Config(BaseSessionResource):
    key: str
    value: str
    model_config = ConfigDict(extra='ignore')


class Row(BaseSessionResource):  # noqa:F811
    """A row in a Sheet

    Attributes
    ----------
    row_id : str
        The row ID of the row.
    type : CellType
        The type of the row. Allowed values are `INV`, `APP`, `BLK`, `Formula`, `TAG`, `PRC`, `PDC`, `BAT`, `TOT`, `TAS`, `DEF`, `LKP`, `FOR`, and `EXTINV`.
    design : Design
        The design the row is in.
    sheet : Sheet
        The sheet the row is in.
    name : str | None
        The name of the row. Optional. Default is None.
    inventory_id : str | None
        The inventory ID of the row. Optional. Default is None.
    manufacturer : str | None
        The manufacturer of the row. Optional. Default is None.
    row_unique_id : str
        The unique ID of the row. Read-only.
    cells : list[Cell]
        The cells in the row. Read-only.

    """

    row_id: str = Field(alias="rowId")
    type: CellType
    design: Design
    sheet: Sheet
    name: str | None = Field(default=None)
    inventory_id: str | None = Field(default=None, alias="id")
    manufacturer: str | None = Field(default=None)
    config:  Optional[Config] = Field(default=None) 
    parent_row_id: str | None = Field(default=None)
    child_row_ids: list[str] = Field(default_factory=list)

    @property
    def row_unique_id(self):
        return f"{self.design.id}#{self.row_id}"

    @property
    def cells(self) -> list[Cell]:
        return self.sheet.grid.loc[self.row_unique_id]
    
    @property
    def is_group_header(self) -> bool:
        return bool(self.child_row_ids)
    @field_validator("config", mode="before")
    @classmethod
    def _coerce_config(cls, v):
        if v is None or isinstance(v, Config):
            return v
        if isinstance(v, dict):
            return Config(**v)
        if isinstance(v, (tuple, list)) and len(v) == 2:
            return Config(key=v[0], value=v[1])
        return v

    def recolor_cells(self, color: CellColor):
        new_cells = []
        for c in self.cells:
            cell_copy = c.model_copy(update={"format": {"bgColor": color.value}})
            cell_copy.format = {"bgColor": color.value}
            new_cells.append(cell_copy)
        return self.sheet.update_cells(cells=new_cells)


# Resolve forward references after all classes are defined
Design.model_rebuild()
Row.model_rebuild()
Column.model_rebuild()
Sheet.model_rebuild()<|MERGE_RESOLUTION|>--- conflicted
+++ resolved
@@ -933,7 +933,6 @@
         self.update_cells(cells=all_cells)
         return self.get_column(column_id=col_id)
 
-<<<<<<< HEAD
     def append_components_to_formulation(
         self,
         *,
@@ -960,13 +959,14 @@
         self.grid = None  # refresh caches
 
         for component in components:
+            component_inventory_id = component.inventory_item_id
             row_id = self._get_row_id_for_component(
-                inventory_item=component.inventory_item,
+                inventory_id=component_inventory_id,
                 existing_cells=all_cells,
                 enforce_order=enforce_order,
             )
             if row_id is None:
-                raise AlbertException(f"no component with id {component.inventory_item.id}")
+                raise AlbertException(f"No Component with id {component_inventory_id}")
 
             value = str(component.amount)
             min_value = str(component.min_value) if component.min_value is not None else None
@@ -986,6 +986,61 @@
             )
             all_cells.append(this_cell)
 
+        self.update_cells(cells=all_cells)
+        return self.get_column(column_id=col_id)
+
+    def append_components_to_formulation(
+        self,
+        *,
+        formulation_name: str | None = None,
+        column_id: str | None = None,
+        inventory_id: InventoryId | None = None,
+        components: list[Component],
+        enforce_order: bool = False,
+    ) -> Column:
+        """
+        Append (or upsert) components into an existing formulation column
+        without clearing other cells.
+
+        You must specify exactly one of: column_id, inventory_id, or formulation_name.
+        """
+        # 1) Resolve target column
+        col = self.get_column(
+            column_id=column_id, inventory_id=inventory_id, column_name=formulation_name
+        )
+        col_id = col.column_id
+
+        # 2) Build Cell updates for just the given components
+        all_cells: list[Cell] = []
+        self.grid = None  # refresh caches
+
+        for component in components:
+            row_id = self._get_row_id_for_component(
+                inventory_item=component.inventory_item,
+                existing_cells=all_cells,
+                enforce_order=enforce_order,
+            )
+            if row_id is None:
+                raise AlbertException(f"no component with id {component.inventory_item.id}")
+
+            value = str(component.amount)
+            min_value = str(component.min_value) if component.min_value is not None else None
+            max_value = str(component.max_value) if component.max_value is not None else None
+
+            this_cell = Cell(
+                column_id=col_id,
+                row_id=row_id,
+                value=value,
+                calculation="",
+                type=CellType.INVENTORY,
+                design_id=self.product_design.id,
+                name=col.name or formulation_name or "",
+                inventory_id=col.inventory_id,
+                min_value=min_value,
+                max_value=max_value,
+            )
+            all_cells.append(this_cell)
+
             # 3) Upsert only these cells
             self.update_cells(cells=all_cells)
             return self.get_column(column_id=col_id)
@@ -996,11 +1051,6 @@
         for r in self.product_design.rows:
             if r.inventory_id == sheet_inv_id:
                 return r.row_id
-=======
-    def _get_row_id_for_component(
-        self, *, inventory_id: InventoryId, existing_cells, enforce_order
-    ):
->>>>>>> 055cc75d
         self.grid = None
 
         # within a sheet, the "INV" prefix is dropped
