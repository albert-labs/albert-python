--- conflicted
+++ resolved
@@ -45,7 +45,10 @@
     LOW = "Low"
 
 
-<<<<<<< HEAD
+class HistoryEntity(str, Enum):
+    WORKFLOW = "workflow"
+
+
 class IntervalId(BaseAlbertModel):
     id: str
 
@@ -70,10 +73,6 @@
 class PageState(BaseAlbertModel):
     left_panel_expanded: bool | None = Field(default=None, alias="leftPanelExpand")
     blocks: list[BlockState] | None = Field(default=None, alias="Block")
-=======
-class HistoryEntity(str, Enum):
-    WORKFLOW = "workflow"
->>>>>>> 6f1d1146
 
 
 class Target(BaseAlbertModel):
