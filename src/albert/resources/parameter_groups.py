from enum import Enum

from pydantic import Field, model_validator

from albert.resources.base import AuditFields, BaseEntityLink, BaseResource, SecurityClass
from albert.resources.inventory import InventoryItem
from albert.resources.parameters import Parameter, ParameterCategory
from albert.resources.serialization import SerializeAsEntityLink
from albert.resources.tagged_base import BaseTaggedEntity
from albert.resources.units import Unit
from albert.resources.users import User


class PGType(str, Enum):
    """The type of a parameter group"""

    GENERAL = "general"
    BATCH = "batch"
    PROPERTY = "property"


class PGMetadata(BaseResource):
    """The metadata of a parameter group"""

    standards: list[BaseEntityLink] = Field(alias="Standards")


class ParameterValue(BaseResource):
    """The value of a parameter in a parameter group.

    Attributes
    ----------
    parameter : Parameter
        The Parameter resource this value is associated with. Provide either an id or a parameter keyword argument.
    id : str | None
        The Albert ID of the Parameter resource this value is associated with. Provide either an id or a parameter keyword argument.
    category: ParameterCategory
        The category of the parameter.
    short_name : str | None
        The short name of the parameter value.
    value : str | None
        The value of the parameter. Can be a string or an InventoryItem (if, for example, the parameter is an instrumnt choice).
    unit : Unit | None
        The unit of measure for the provided parameter value.
    name : str
        The name of the parameter. Read-only.
    sequence : int
        The sequence of the parameter. Read-only.
    """

    parameter: Parameter = Field(default=None, exclude=True)
    id: str | None = Field(default=None)
    category: ParameterCategory | None = Field(default=None)
    short_name: str | None = Field(alias="shortName", default=None)
    value: str | None | SerializeAsEntityLink[InventoryItem] = Field(default=None)
    unit: SerializeAsEntityLink[Unit] | None = Field(alias="Unit", default=None)
    added: AuditFields | None = Field(alias="Added", default=None)

    # Read-only fields
    name: str | None = Field(default=None, exclude=True, frozen=True)
    sequence: str | None = Field(default=None, exclude=True, frozen=True)

    @model_validator(mode="after")
    def set_parameter_fields(self) -> "ParameterValue":
        if self.parameter is None and self.id is None:
            raise ValueError("Please provide either an id or an parameter object.")

        if self.parameter is not None:
            object.__setattr__(self, "id", self.parameter.id)
            object.__setattr__(self, "category", self.parameter.category)
            object.__setattr__(self, "name", self.parameter.name)

        return self


<<<<<<< HEAD
class ParameterGroup(BaseTaggedEntity):
    id: str | None = Field(None, alias="albertId")
=======
class ParameterGroup(BaseResource):
>>>>>>> bf5d5c5c
    name: str
    type: PGType
    id: str | None = Field(None, alias="albertId")
    description: str | None = Field(default=None)
    security_class: SecurityClass = Field(default=SecurityClass.RESTRICTED, alias="class")
    acl: list[SerializeAsEntityLink[User]] | None = Field(default=None, alias="ACL")
    metadata: PGMetadata | None = Field(alias="Metadata", default=None)
    parameters: list[ParameterValue] = Field(alias="Parameters")

    # Read-only fields
    verified: bool = Field(default=False, exclude=True, frozen=True)
    documents: list[BaseEntityLink] = Field(default_factory=list, exclude=True, frozen=True)<|MERGE_RESOLUTION|>--- conflicted
+++ resolved
@@ -73,12 +73,7 @@
         return self
 
 
-<<<<<<< HEAD
 class ParameterGroup(BaseTaggedEntity):
-    id: str | None = Field(None, alias="albertId")
-=======
-class ParameterGroup(BaseResource):
->>>>>>> bf5d5c5c
     name: str
     type: PGType
     id: str | None = Field(None, alias="albertId")
