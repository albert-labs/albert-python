--- conflicted
+++ resolved
@@ -7,16 +7,12 @@
 from albert.collections.companies import Company
 from albert.collections.un_numbers import UnNumber
 from albert.resources.acls import ACL
-<<<<<<< HEAD
 from albert.resources.base import (
-    BaseAlbertModel,
     BaseEntityLink,
+    BaseResource,
     EntityLinkConvertible,
     SecurityClass,
 )
-=======
-from albert.resources.base import BaseResource, EntityLinkConvertible, SecurityClass
->>>>>>> 892e7272
 from albert.resources.locations import Location
 from albert.resources.serialization import SerializeAsEntityLink
 from albert.resources.tagged_base import BaseTaggedEntity
