--- conflicted
+++ resolved
@@ -198,13 +198,8 @@
     """
 
     parameter_group: ParameterGroup | None = Field(exclude=True, default=None)
-<<<<<<< HEAD
-    parameter_group_id: ParameterGroupId | DataTemplateId | None = Field(alias="id", default=None)
-    parameter_group_name: str | None = Field(alias="name", default=None, frozen=True, exclude=True)
-=======
     id: ParameterGroupId | DataTemplateId | None = Field(default=None, alias="id")
     parameter_group_name: str = Field(default="Pre-linked Parameters", alias="name", exclude=True)
->>>>>>> 8cfec013
     parameter_setpoints: list[ParameterSetpoint] = Field(default_factory=list, alias="Parameters")
 
     # READ ONLY
