from __future__ import annotations

from collections.abc import Iterator

from pydantic import validate_call
from requests.exceptions import RetryError

from albert.collections.base import BaseCollection
from albert.core.logging import logger
from albert.core.pagination import AlbertPaginator
from albert.core.session import AlbertSession
from albert.core.shared.enums import OrderBy, PaginationMode
from albert.core.shared.identifiers import (
    BlockId,
    DataTemplateId,
    ParameterGroupId,
    ProjectId,
    TaskId,
    WorkflowId,
)
from albert.core.shared.models.base import EntityLink, EntityLinkWithName
from albert.core.shared.models.patch import PatchOperation
from albert.exceptions import AlbertHTTPError
from albert.resources.tasks import (
    BaseTask,
    BatchTask,
    GeneralTask,
    HistoryEntity,
    PropertyTask,
    TaskAdapter,
    TaskCategory,
    TaskHistory,
    TaskPatchPayload,
    TaskSearchItem,
)


class TaskCollection(BaseCollection):
    """TaskCollection is a collection class for managing Task entities in the Albert platform."""

    _api_version = "v3"
    _updatable_attributes = {
        "metadata",
        "name",
        "priority",
        "state",
        "tags",
        "due_date",
    }

    def __init__(self, *, session: AlbertSession):
        """Initialize the TaskCollection.

        Parameters
        ----------
        session : AlbertSession
            The Albert Session information
        """
        super().__init__(session=session)
        self.base_path = f"/api/{TaskCollection._api_version}/tasks"

    def create(self, *, task: PropertyTask | GeneralTask | BatchTask) -> BaseTask:
        """Create a new task. Tasks can be of different types, such as PropertyTask, and are created using the provided task object.

        Parameters
        ----------
        task : PropertyTask | GeneralTask | BatchTask
            The task object to create.

        Returns
        -------
        BaseTask
            The registered task object.
        """
        payload = [task.model_dump(mode="json", by_alias=True, exclude_none=True)]
        url = f"{self.base_path}/multi?category={task.category.value}"
        if task.parent_id is not None:
            url = f"{url}&parentId={task.parent_id}"
        response = self.session.post(url=url, json=payload)
        task_data = response.json()[0]
        return TaskAdapter.validate_python(task_data)

    @validate_call
    def add_block(
        self, *, task_id: TaskId, data_template_id: DataTemplateId, workflow_id: WorkflowId
    ) -> None:
        """Add a block to a Property task.

        Parameters
        ----------
        task_id : TaskId
            The ID of the task to add the block to.
        data_template_id : DataTemplateId
            The ID of the data template to use for the block.
        workflow_id : WorkflowId
            The ID of the workflow to assign to the block.

        Returns
        -------
        None
            This method does not return any value.

        """
        url = f"{self.base_path}/{task_id}"
        payload = [
            {
                "id": task_id,
                "data": [
                    {
                        "operation": "add",
                        "attribute": "Block",
                        "newValue": [{"datId": data_template_id, "Workflow": {"id": workflow_id}}],
                    }
                ],
            }
        ]
        self.session.patch(url=url, json=payload)

    @validate_call
    def update_block_workflow(
        self, *, task_id: TaskId, block_id: BlockId, workflow_id: WorkflowId
    ) -> None:
        """
        Update the workflow of a specific block within a task.

        This method updates the workflow of a specified block within a task.
        Parameters
        ----------
        task_id : str
            The ID of the task.
        block_id : str
            The ID of the block within the task.
        workflow_id : str
            The ID of the new workflow to be assigned to the block.

        Returns
        -------
        None
            This method does not return any value.

        Notes
        -----
        - The method asserts that the retrieved task is an instance of `PropertyTask`.
        - If the block's current workflow matches the new workflow ID, no update is performed.
        - The method handles the case where the block has a default workflow named "No Parameter Group".
        """
        url = f"{self.base_path}/{task_id}"
        task = self.get_by_id(id=task_id)
        if not isinstance(task, PropertyTask):
            logger.error(f"Task {task_id} is not an instance of PropertyTask")
            raise TypeError(f"Task {task_id} is not an instance of PropertyTask")
        for b in task.blocks:
            if b.id != block_id:
                continue
            for w in b.workflow:
                if w.name == "No Parameter Group" and len(b.workflow) > 1:
                    # hardcoded default workflow
                    continue
                existing_workflow_id = w.id
        if existing_workflow_id == workflow_id:
            logger.info(f"Block {block_id} already has workflow {workflow_id}")
            return None
        patch = [
            {
                "data": [
                    {
                        "operation": "update",
                        "attribute": "workflow",
                        "oldValue": existing_workflow_id,
                        "newValue": workflow_id,
                        "blockId": block_id,
                    }
                ],
                "id": task_id,
            }
        ]
        self.session.patch(url=url, json=patch)

    @validate_call
    def remove_block(self, *, task_id: TaskId, block_id: BlockId) -> None:
        """Remove a block from a Property task.

        Parameters
        ----------
        task_id : str
            ID of the Task to remove the block from (e.g., TASFOR1234)
        block_id : str
            ID of the Block to remove (e.g., BLK1)

        Returns
        -------
        None
        """
        url = f"{self.base_path}/{task_id}"
        payload = [
            {
                "id": task_id,
                "data": [
                    {
                        "operation": "delete",
                        "attribute": "Block",
                        "oldValue": [block_id],
                    }
                ],
            }
        ]
        self.session.patch(url=url, json=payload)

    @validate_call
    def delete(self, *, id: TaskId) -> None:
        """Delete a task.

        Parameters
        ----------
        id : TaskId
            The ID of the task to delete.
        """
        url = f"{self.base_path}/{id}"
        self.session.delete(url)

    @validate_call
    def get_by_id(self, *, id: TaskId) -> BaseTask:
        """Retrieve a task by its ID.

        Parameters
        ----------
        id : TaskId
            The ID of the task to retrieve.

        Returns
        -------
        BaseTask
            The task object with the provided ID.
        """
        url = f"{self.base_path}/multi/{id}"
        response = self.session.get(url)
        return TaskAdapter.validate_python(response.json())

    @validate_call
    def search(
        self,
        *,
        text: str | None = None,
        tags: list[str] | None = None,
<<<<<<< HEAD
        task_id: list[str] | None = None,
        linked_task: list[str] | None = None,
        category: TaskCategory | str | list[str] | None = None,
=======
        task_id: list[TaskId] | None = None,
        linked_task: list[TaskId] | None = None,
        category: TaskCategory | None = None,
>>>>>>> bebf9f43
        albert_id: list[str] | None = None,
        data_template: list[DataTemplateId] | None = None,
        assigned_to: list[str] | None = None,
        location: list[str] | None = None,
        priority: list[str] | None = None,
        status: list[str] | None = None,
        parameter_group: list[ParameterGroupId] | None = None,
        created_by: list[str] | None = None,
        project_id: ProjectId | None = None,
        order_by: OrderBy = OrderBy.DESCENDING,
        sort_by: str | None = None,
        max_items: int | None = None,
        offset: int = 0,
    ) -> Iterator[TaskSearchItem]:
        """
        Search for Task matching the provided criteria.

        ⚠️ This method returns partial (unhydrated) entities to optimize performance.
        To retrieve fully detailed entities, use :meth:`get_all` instead.

        Parameters
        ----------
        text : str, optional
            Text search across multiple task fields.
        tags : list[str], optional
            Filter by tags associated with tasks.
        task_id : list[str], optional
            Specific task IDs to search for.
        linked_task : list[str], optional
            Task IDs linked to the ones being searched.
        category : TaskCategory, optional
            Task category filter (e.g., Experiment, Analysis).
        albert_id : list[str], optional
            Albert-specific task identifiers.
        data_template : list[str], optional
            Data template IDs associated with tasks.
        assigned_to : list[str], optional
            User names assigned to the tasks.
        location : list[str], optional
            Locations where tasks are carried out.
        priority : list[str], optional
            Priority levels for filtering tasks.
        status : list[str], optional
            Task status values (e.g., Open, Done).
        parameter_group : list[str], optional
            Parameter Group IDs associated with tasks.
        created_by : list[str], optional
            User names who created the tasks.
        project_id : str, optional
            ID of the parent project for filtering tasks.
        order_by : OrderBy, optional
            The order in which to return results (asc or desc), default DESCENDING.
        sort_by : str, optional
            Attribute to sort tasks by (e.g., createdAt, name).
        max_items : int, optional
            Maximum number of items to return in total. If None, fetches all available items.
        offset : int, optional
            Number of results to skip for pagination, default 0.

        Returns
        -------
        Iterator[TaskSearchItem]
            An iterator of matching, lightweight TaskSearchItem entities.
        """
        params = {
            "offset": offset,
            "order": order_by.value,
            "text": text,
            "sortBy": sort_by,
            "tags": tags,
            "taskId": task_id,
            "linkedTask": linked_task,
            "category": category,
            "albertId": albert_id,
            "dataTemplate": data_template,
            "assignedTo": assigned_to,
            "location": location,
            "priority": priority,
            "status": status,
            "parameterGroup": parameter_group,
            "createdBy": created_by,
            "projectId": project_id,
        }

        return AlbertPaginator(
            mode=PaginationMode.OFFSET,
            path=f"{self.base_path}/search",
            session=self.session,
            params=params,
            max_items=max_items,
            deserialize=lambda items: [
                TaskSearchItem(**item)._bind_collection(self) for item in items
            ],
        )

    @validate_call
    def get_all(
        self,
        *,
        text: str | None = None,
        tags: list[str] | None = None,
<<<<<<< HEAD
        task_id: list[str] | None = None,
        linked_task: list[str] | None = None,
        category: TaskCategory | str | list[str] | None = None,
=======
        task_id: list[TaskId] | None = None,
        linked_task: list[TaskId] | None = None,
        category: TaskCategory | None = None,
>>>>>>> bebf9f43
        albert_id: list[str] | None = None,
        data_template: list[DataTemplateId] | None = None,
        assigned_to: list[str] | None = None,
        location: list[str] | None = None,
        priority: list[str] | None = None,
        status: list[str] | None = None,
        parameter_group: list[ParameterGroupId] | None = None,
        created_by: list[str] | None = None,
        project_id: ProjectId | None = None,
        order_by: OrderBy = OrderBy.DESCENDING,
        sort_by: str | None = None,
        max_items: int | None = None,
        offset: int = 0,
    ) -> Iterator[BaseTask]:
        """
        Retrieve fully hydrated Task entities with optional filters.

        This method returns complete entity data using `get_by_id`.
        Use :meth:`search` for faster retrieval when you only need lightweight, partial (unhydrated) entities.

        Parameters
        ----------
        text : str, optional
            Text search across multiple task fields.
        tags : list[str], optional
            Filter by tags associated with tasks.
        task_id : list[str], optional
            Specific task IDs to search for.
        linked_task : list[str], optional
            Task IDs linked to the ones being searched.
        category : TaskCategory, optional
            Task category filter (e.g., Experiment, Analysis).
        albert_id : list[str], optional
            Albert-specific task identifiers.
        data_template : list[str], optional
            Data template IDs associated with tasks.
        assigned_to : list[str], optional
            User names assigned to the tasks.
        location : list[str], optional
            Locations where tasks are carried out.
        priority : list[str], optional
            Priority levels for filtering tasks.
        status : list[str], optional
            Task status values (e.g., Open, Done).
        parameter_group : list[str], optional
            Parameter Group IDs associated with tasks.
        created_by : list[str], optional
            User names who created the tasks.
        project_id : str, optional
            ID of the parent project for filtering tasks.
        order_by : OrderBy, optional
            The order in which to return results (asc or desc), default DESCENDING.
        sort_by : str, optional
            Attribute to sort tasks by (e.g., createdAt, name).
        max_items : int, optional
            Maximum number of items to return in total. If None, fetches all available items.
        offset : int, optional
            Number of results to skip for pagination, default 0.

        Yields
        ------
        Iterator[BaseTask]
            A stream of fully hydrated Task entities (PropertyTask, BatchTask, or GeneralTask).
        """
        for task in self.search(
            text=text,
            tags=tags,
            task_id=task_id,
            linked_task=linked_task,
            category=category,
            albert_id=albert_id,
            data_template=data_template,
            assigned_to=assigned_to,
            location=location,
            priority=priority,
            status=status,
            parameter_group=parameter_group,
            created_by=created_by,
            project_id=project_id,
            order_by=order_by,
            sort_by=sort_by,
            max_items=max_items,
            offset=offset,
        ):
            task_id = getattr(task, "id", None)
            if not task_id:
                continue

            try:
                yield self.get_by_id(id=task_id)
            except (AlbertHTTPError, RetryError) as e:
                logger.warning(f"Error fetching task '{task_id}': {e}")

    def _is_metadata_item_list(
        self,
        *,
        existing_object: BaseTask,
        updated_object: BaseTask,
        metadata_field: str,
    ) -> bool:
        """Return True if the metadata field is list-typed on either object."""

        if not metadata_field.startswith("Metadata."):
            return False

        metadata_field = metadata_field.split(".")[1]

        if existing_object.metadata is None:
            existing_object.metadata = {}
        if updated_object.metadata is None:
            updated_object.metadata = {}

        existing = existing_object.metadata.get(metadata_field, None)
        updated = updated_object.metadata.get(metadata_field, None)

        return isinstance(existing, list) or isinstance(updated, list)

    def _generate_task_patch_payload(
        self,
        *,
        existing: BaseTask,
        updated: BaseTask,
    ) -> TaskPatchPayload:
        """Generate patch payload and capture metadata list updates."""

        base_payload = super()._generate_patch_payload(
            existing=existing,
            updated=updated,
            generate_metadata_diff=True,
        )
        return TaskPatchPayload(data=base_payload.data, id=existing.id)

    def _generate_adv_patch_payload(
        self, *, updated: BaseTask, existing: BaseTask
    ) -> TaskPatchPayload:
        """Generate a patch payload for updating a task.

         Parameters
         ----------
         existing : BaseTask
             The existing Task object.
         updated : BaseTask
             The updated Task object.

         Returns
         -------
        TaskPatchPayload
             The patch payload for updating the task
        """
        _updatable_attributes_special = {
            "inventory_information",
            "assigned_to",
        }
        if updated.assigned_to is not None:
            updated.assigned_to = EntityLinkWithName(
                id=updated.assigned_to.id, name=updated.assigned_to.name
            )
        base_payload = self._generate_task_patch_payload(
            existing=existing,
            updated=updated,
        )

        for attribute in _updatable_attributes_special:
            old_value = getattr(existing, attribute)
            new_value = getattr(updated, attribute)

            if attribute == "assigned_to":
                if new_value == old_value or (
                    new_value and old_value and new_value.id == old_value.id
                ):
                    continue
                if old_value is None:
                    base_payload.data.append(
                        {
                            "operation": PatchOperation.ADD,
                            "attribute": "AssignedTo",
                            "newValue": new_value,
                        }
                    )
                    continue

                if new_value is None:
                    base_payload.data.append(
                        {
                            "operation": PatchOperation.DELETE,
                            "attribute": "AssignedTo",
                            "oldValue": old_value,
                        }
                    )
                    continue
                base_payload.data.append(
                    {
                        "operation": PatchOperation.UPDATE,
                        "attribute": "AssignedTo",
                        "oldValue": EntityLink(
                            id=old_value.id
                        ),  # can't include name with the old value or you get an error
                        "newValue": new_value,
                    }
                )

            if attribute == "inventory_information":
                existing_unique = {f"{x.inventory_id}#{x.lot_id}": x for x in old_value}
                updated_unique = {f"{x.inventory_id}#{x.lot_id}": x for x in new_value}

                # Find items to remove (in existing but not in updated)
                inv_to_remove = [
                    item.model_dump(mode="json", by_alias=True, exclude_none=True)
                    for key, item in existing_unique.items()
                    if key not in updated_unique
                ]

                # Find items to add (in updated but not in existing)
                inv_to_add = [
                    item.model_dump(mode="json", by_alias=True, exclude_none=True)
                    for key, item in updated_unique.items()
                    if key not in existing_unique
                ]

                if inv_to_remove:
                    base_payload.data.append(
                        {
                            "operation": PatchOperation.DELETE,
                            "attribute": "inventory",
                            "oldValue": inv_to_remove,
                        }
                    )

                if inv_to_add:
                    base_payload.data.append(
                        {
                            "operation": PatchOperation.ADD,
                            "attribute": "inventory",
                            "newValue": inv_to_add,
                        }
                    )

        return base_payload

    def update(self, *, task: BaseTask) -> BaseTask:
        """Update a task.

        Parameters
        ----------
        task : BaseTask
            The updated Task object.

        Returns
        -------
        BaseTask
            The updated Task object as it exists in the Albert platform.
        """
        existing = self.get_by_id(id=task.id)
        patch_payload = self._generate_adv_patch_payload(updated=task, existing=existing)

        if len(patch_payload.data) == 0:
            logger.info(f"Task {task.id} is already up to date")
            return task
        path = f"{self.base_path}/{task.id}"

        for datum in patch_payload.data:
            patch_payload = TaskPatchPayload(data=[datum], id=task.id)
            self.session.patch(
                url=path,
                json=[patch_payload.model_dump(mode="json", by_alias=True, exclude_none=True)],
            )

        return self.get_by_id(id=task.id)

    def get_history(
        self,
        *,
        id: TaskId,
        order: OrderBy = OrderBy.DESCENDING,
        limit: int = 1000,
        entity: HistoryEntity | None = None,
        blockId: str | None = None,
        startKey: str | None = None,
    ) -> TaskHistory:
        params = {
            "limit": limit,
            "orderBy": OrderBy(order).value if order else None,
            "entity": entity,
            "blockId": blockId,
            "startKey": startKey,
        }
        url = f"{self.base_path}/{id}/history"
        response = self.session.get(url, params=params)
        return TaskHistory(**response.json())<|MERGE_RESOLUTION|>--- conflicted
+++ resolved
@@ -242,15 +242,9 @@
         *,
         text: str | None = None,
         tags: list[str] | None = None,
-<<<<<<< HEAD
-        task_id: list[str] | None = None,
-        linked_task: list[str] | None = None,
-        category: TaskCategory | str | list[str] | None = None,
-=======
         task_id: list[TaskId] | None = None,
         linked_task: list[TaskId] | None = None,
-        category: TaskCategory | None = None,
->>>>>>> bebf9f43
+        category: TaskCategory | str | list[str] | None = None,
         albert_id: list[str] | None = None,
         data_template: list[DataTemplateId] | None = None,
         assigned_to: list[str] | None = None,
@@ -352,15 +346,9 @@
         *,
         text: str | None = None,
         tags: list[str] | None = None,
-<<<<<<< HEAD
-        task_id: list[str] | None = None,
-        linked_task: list[str] | None = None,
-        category: TaskCategory | str | list[str] | None = None,
-=======
         task_id: list[TaskId] | None = None,
         linked_task: list[TaskId] | None = None,
-        category: TaskCategory | None = None,
->>>>>>> bebf9f43
+        category: TaskCategory | str | list[str] | None = None,
         albert_id: list[str] | None = None,
         data_template: list[DataTemplateId] | None = None,
         assigned_to: list[str] | None = None,
