--- conflicted
+++ resolved
@@ -92,15 +92,10 @@
 
         data_template = self.get_by_id(id=data_template_id)
         existing_parameters = data_template.parameter_values
-<<<<<<< HEAD
 
         all_results: list[EnumValidationValue] = []
 
         for index, parameter in enumerate(new_parameters, start=1):
-=======
-        enums_by_sequence = {}
-        for parameter in new_parameters:
->>>>>>> 055cc75d
             this_sequence = next(
                 (
                     p.sequence
@@ -181,16 +176,9 @@
                         f"{self.base_path}/{data_template_id}/parameters/{rowId}/enums",
                         json=enum_patches,
                     )
-<<<<<<< HEAD
                     all_results.extend([EnumValidationValue(**x) for x in enum_response.json()])
 
         return all_results 
-=======
-                    enums_by_sequence[this_sequence] = [
-                        EnumValidationValue(**x) for x in enum_response.json()
-                    ]
-        return enums_by_sequence
->>>>>>> 055cc75d
 
     @validate_call
     def get_by_id(self, *, id: DataTemplateId) -> DataTemplate:
@@ -482,7 +470,7 @@
             for i, param in enumerate(returned_parameters):
                 if i in initial_enum_values:
                     param.validation[0].value = initial_enum_values[i]
-                    param.validation[0].datatype = DataType.ENUM  # Add this line
+                    param.validation[0].datatype = DataType.ENUM
 
             # Add enum values to newly created parameters
             self._add_param_enums(
@@ -529,15 +517,12 @@
                 patches_by_sequence[p.rowId].append(p)
 
             for sequence, patches in patches_by_sequence.items():
-                # Filter out validation patches for sequences that have enum sequences
-                # because enum validation patches will handle validation for those sequences
+
                 if sequence in enum_sequences:
                     patches = [p for p in patches if p.attribute != "validation"]
 
                 all_parameter_patches.extend(patches)
 
-                # Add enum validation patches (these replace any filtered validation patches)
-        # Don't add enum validation patches to all_parameter_patches - apply them separately
 
         # Apply all parameter patches in one request to avoid duplicates
         if len(all_parameter_patches) > 0:
