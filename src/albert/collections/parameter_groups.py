--- conflicted
+++ resolved
@@ -6,7 +6,9 @@
 from albert.collections.patch_utils import _split_patch_types_for_params_and_data_cols
 from albert.exceptions import AlbertHTTPError
 from albert.resources.parameter_groups import (
+    EnumValidationValue,
     ParameterGroup,
+    PGPatchDatum,
     PGPatchPayload,
     PGType,
 )
@@ -360,12 +362,6 @@
             _split_patch_types_for_params_and_data_cols(existing=existing, updated=parameter_group)
         )
 
-<<<<<<< HEAD
-        payload.data.extend(special_patches)
-        if len(payload.data) > 0:
-            print("SPECIAL PATCHES")
-            print(payload)
-=======
         patch_operations = list(base_payload.data) + special_patches
 
         for datum in patch_operations:
@@ -380,7 +376,6 @@
             clear_payload = PGPatchPayload(
                 data=[PGPatchDatum(operation="update", attribute=attribute, newValue=None)]
             )
->>>>>>> 6f1d1146
             self.session.patch(
                 path, json=clear_payload.model_dump(mode="json", by_alias=True, exclude_none=True)
             )
