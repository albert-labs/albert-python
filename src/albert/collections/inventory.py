import logging
from collections.abc import Generator, Iterator

from albert.collections.base import BaseCollection, OrderBy
from albert.collections.cas import Cas
from albert.collections.companies import Company, CompanyCollection
from albert.collections.tags import TagCollection
from albert.resources.inventory import InventoryCategory, InventoryItem
from albert.session import AlbertSession
from albert.utils.exceptions import ForbiddenError


class InventoryCollection(BaseCollection):
    """
    InventoryCollection is a collection class for managing inventory items.

    Parameters
    ----------
    session : Albert
        The Albert session instance.

    Attributes
    ----------
    base_path : str
        The base URL for inventory API requests.

    Methods
    -------
    create(inventory_item: InventoryItem, avoid_duplicates: bool = True) -> InventoryItem
        Creates a new inventory item.
    get_by_id(inventory_id: str) -> Optional[InventoryItem]
        Retrieves an inventory item by its ID.
    update(inventory_id: str, patch_data: dict) -> bool
        Updates an inventory item by its ID.
    delete(inventory_id: str) -> bool
        Deletes an inventory item by its ID.
    list(limit: int, start_key: Optional[str], name: Optional[List[str]], category: Optional[str], order_by: OrderBy, exact_match: bool) -> Optional[List[InventoryItem]]
        Lists inventory items with optional filters.
    """

    _api_version = "v3"
    _updatable_attributes = {
        "name",
        "description",
        "unit_category",
        "inventory_class",
        "alias",
    }

    def __init__(self, *, session: AlbertSession):
        super().__init__(session=session)
        self.base_path = f"/api/{InventoryCollection._api_version}/inventories"

    def inventory_exists(self, *, inventory_item: InventoryItem) -> bool:
        """
        Check if an inventory item exists.

        Parameters
        ----------
        inventory_item : InventoryItem
            The inventory item to check.

        Returns
        -------
        bool
            True if the inventory item exists, False otherwise.
        """
        hit = self.get_match_or_none(inventory_item=inventory_item)
        return bool(hit)

    def get_match_or_none(self, *, inventory_item: InventoryItem) -> InventoryItem | None:
        """
        Get a matching inventory item or return None if not found.

        Parameters
        ----------
        inventory_item : InventoryItem
            The inventory item to match.

        Returns
        -------
        Union[InventoryItem, None]
            The matching inventory item or None if not found.
        """
        hits = self.list(name=inventory_item.name, company=[inventory_item.company])
        first_hit = next(hits, None)
        if (
            first_hit
            and first_hit.name == inventory_item.name
            and first_hit.company == inventory_item.company
        ):
            return first_hit
        else:
            return None

    def create(
        self, *, inventory_item: InventoryItem, avoid_duplicates: bool = True
    ) -> InventoryItem:
        """
        Create a new inventory item.

        Parameters
        ----------
        inventory_item : InventoryItem
            The inventory item to create.
        avoid_duplicates : bool, optional
            Whether to avoid creating duplicate items (default is True).

        Returns
        -------
        InventoryItem
            The created inventory item.
        """
        category = (
            inventory_item.category
            if isinstance(inventory_item.category, str)
            else inventory_item.category.value
        )
        if category == InventoryCategory.FORMULAS.value:
            # This will need to interact with worksheets
            raise NotImplementedError("Registrations of formulas not yet implemented")
        tag_collection = TagCollection(session=self.session)
        all_tags = [
            tag_collection.create(tag=t) if t.id is None else t for t in inventory_item.tags
        ]
        inventory_item.tags = all_tags
        if inventory_item.company and inventory_item.company.id is None:
            company_collection = CompanyCollection(session=self.session)
            inventory_item.company = company_collection.create(company=inventory_item.company)
        # Check to see if there is a match on name + Company already
        if avoid_duplicates:
            existing = self.get_match_or_none(inventory_item=inventory_item)
            if isinstance(existing, InventoryItem):
                logging.warning("Inventory Item Already Exists")
                return existing

        response = self.session.post(
            self.base_path,
            json=inventory_item._to_create_api(),  # This endpoint has some custom payload configurations so I don't use the normal model_dump() method
        )
        return InventoryItem(**response.json())

    def get_by_id(self, *, inventory_id: str) -> InventoryItem:
        """
        Retrieve an inventory item by its ID.

        Parameters
        ----------
        inventory_id : str
            The ID of the inventory item.

        Returns
        -------
        InventoryItem
            The retrieved inventory item.
        """
        if not inventory_id.startswith("INV"):
            inventory_id = "INV" + inventory_id
        url = f"{self.base_path}/{inventory_id}"
        response = self.session.get(url)
        return InventoryItem(**response.json())

    def delete(self, *, inventory_id: str) -> bool:
        """
        Delete an inventory item by its ID.

        Parameters
        ----------
        inventory_id : str
            The ID of the inventory item.

        Returns
        -------
        bool
            True if the item was deleted, False otherwise.
        """
        inventory_id = inventory_id if inventory_id.startswith("INV") else "INV" + inventory_id
        url = f"{self.base_path}/{inventory_id}"
        self.session.delete(url)
        return True

    def _list_generator(
        self,
        *,
        limit: int = 25,
        offset: int | None = None,
        name: str | None = None,
        cas: list[Cas] | None = None,
        company: list[Company] | None = None,
        category: list[InventoryCategory] | None = None,
        order_by: OrderBy = OrderBy.DESCENDING,
    ) -> Generator[InventoryItem, None, None]:
        """
        Generator for listing inventory items with optional filters.

        Parameters
        ----------
        limit : int, optional
            The maximum number of items to retrieve per request (default is 50).
        start_key : Optional[str], optional
            The start key for pagination.
        name : Optional[str], optional
            The name filter for the inventory items.
        cas : Optional[List[Cas]], optional
            The CAS filter for the inventory items.
        company : Optional[List[Company]], optional
            The company filter for the inventory items.
        category : Optional[List[InventoryCategory]], optional
            The category filter for the inventory items.
        order_by : OrderBy, optional
            The order in which to retrieve items (default is OrderBy.DESCENDING).

        Yields
        ------
        InventoryItem
            The next inventory item in the generator.
        """
        # Note there are other parameters we could add supprt for

        params = {
            "limit": str(limit),
            "orderBy": order_by.value,
        }
        if offset:  # pragma: no cover
            params["offset"] = offset
        if name:
            params["text"] = name
        if category:
            params["category"] = [c.value for c in category]
        if cas:
            params["cas"] = [c.number for c in cas]
        if company:
            params["manufacturer"] = [c.name for c in company if isinstance(c, Company)]
        while True:
            response = self.session.get(self.base_path + "/search", params=params)
            raw_inventory = response.json().get("Items", [])
            start_offset = response.json().get("offset")
            params["offset"] = int(start_offset) + int(limit)
            if not raw_inventory or raw_inventory == [] or len(raw_inventory) < limit:
                break
            for item in raw_inventory:
                # Unfortunetly, list only returns partial objects, so I need to do a GET on each.
                this_aid = (
                    item["albertId"]
                    if item["albertId"].startswith("INV")
                    else "INV" + item["albertId"]
                )
                try:
                    yield self.get_by_id(inventory_id=this_aid)
                except ForbiddenError:
                    # Sometimes InventoryItems are listed that the current user does not have full access to. Just skip those
                    continue

    def list(
        self,
        *,
        name: str | None = None,
        cas: list[Cas] | None = None,
        category: list[InventoryCategory] | None = None,
        company: list[Company] | None = None,
        order_by: OrderBy = OrderBy.DESCENDING,
    ) -> Iterator[InventoryItem]:
        """
        List inventory items with optional filters.

        Parameters
        ----------
        name : Optional[str], optional
            The name filter for the inventory items.
        cas : Optional[List[Cas]], optional
            The CAS filter for the inventory items.
        category : Optional[List[InventoryCategory]], optional
            The category filter for the inventory items.
        company : Optional[List[Company]], optional
            The company filter for the inventory items.
        order_by : OrderBy, optional
            The order in which to retrieve items (default is OrderBy.DESCENDING).

        Returns
        -------
        Optional[Genneraroe[InventoryItem]]
            A generator of inventory items that match the filters, or None if no items match.
        """
        # Note there are other parameters we could add supprt for

        # helpers incase the user fails to provide a list for any of these.
        if isinstance(cas, Cas):
            cas = [cas]
        if isinstance(category, InventoryCategory):
            category = [category]
        if isinstance(company, Company):
            company = [company]
        return self._list_generator(
            name=name, cas=cas, category=category, order_by=order_by, company=company
        )

    def _generate_inventory_patch_payload(
        self, *, existing: InventoryItem, updated: InventoryItem
    ) -> dict:
        """
        Generate the PATCH payload for updating an inventory item.

        Parameters
        ----------
        existing : BaseAlbertModel
            The existing state of the inventory item.
        updated : BaseAlbertModel
            The updated state of the inventory item.

        Returns
        -------
        dict
            The payload for the PATCH request.
        """

<<<<<<< HEAD
        _updatable_attributes_individual = {
            "name",
            "description",
            "unit_category",
            "security_class",
            "alias",
        }

=======
>>>>>>> 0834267a
        _updatable_attributes_special = {"company", "tags", "cas"}
        payload = self._generate_patch_payload(existing=existing, updated=updated)
        for attribute in _updatable_attributes_special:
            old_value = getattr(existing, attribute)
            new_value = getattr(updated, attribute)
            # # Get the serialization alias name for the attribute, if it exists
            if old_value is None and new_value is not None:
                if attribute == "company":
                    payload["data"].append(
                        {
                            "operation": "add",
                            "attribute": "companyId",
                            "newValue": new_value.id,  # This will be a Company Object
                        }
                    )
                elif attribute == "cas":
                    for c in new_value:
                        payload["data"].append(
                            {
                                "operation": "add",
                                "attribute": "casId",
                                "newValue": c.id,  # This will be a CasAmount Object,
                                "entityId": c.id,
                                "max": c.max,
                                "min": c.min,
                            }
                        )
                elif attribute == "tags":
                    for t in new_value:
                        payload["data"].append(
                            {
                                "operation": "add",
                                "attribute": "tagId",
                                "newValue": t.id,  # This will be a CasAmount Object,
                                "entityId": t.id,
                            }
                        )
            elif old_value is not None and new_value != old_value:
                if attribute == "company":
                    # Update existing attribute
                    payload["data"].append(
                        {
                            "operation": "update",
                            "attribute": "companyId",
                            "oldValue": old_value.id,
                            "newValue": new_value.id,
                        }
                    )
                elif attribute == "cas":
                    old_cas_map = {x.id: x for x in old_value}
                    for c in new_value:
                        if c.id in old_cas_map:
                            this_old_cas = old_cas_map[c.id]
                            if this_old_cas.max == c.max and this_old_cas.min == c.min:
                                continue
                            if this_old_cas.max != c.max:
                                payload["data"].append(
                                    {
                                        "operation": "update",
                                        "attribute": "max",
                                        "entityId": c.id,
                                        "oldValue": this_old_cas.max,
                                        "newValue": c.max,
                                    }
                                )
                            if this_old_cas.min != c.min:
                                payload["data"].append(
                                    {
                                        "operation": "update",
                                        "attribute": "min",
                                        "entityId": c.id,
                                        "oldValue": this_old_cas.min,
                                        "newValue": c.min,
                                    }
                                )
                        else:
                            payload["data"].append(
                                {
                                    "operation": "add",
                                    "attribute": "casId",
                                    "newValue": c.id,  # This will be a CasAmount Object,
                                    "max": c.max,
                                    "min": c.min,
                                }
                            )
                            # Check amounts of related CAS
                    for cas_id in old_cas_map:
                        if cas_id not in [x.id for x in new_value]:
                            payload["data"].append(
                                {
                                    "operation": "delete",
                                    "attribute": "casId",
                                    "entityId": c.id,
                                }
                            )
                elif attribute == "tags":
                    old_tag_map = {x.id: x for x in old_value}
                    old_keys = old_tag_map.keys()
                    new_keys = [x.id for x in new_value]
                    for c in new_value:
                        if c.id in old_keys:
                            continue
                        else:
                            payload["data"].append(
                                {
                                    "operation": "add",
                                    "attribute": "tagId",
                                    # "newValue": c.id, #This will be a Tag Object,
                                    "newValue": c.id,
                                }
                            )
                            # Check amounts of related CAS
                    for tag_id in old_keys:
                        if tag_id not in new_keys:
                            payload["data"].append(
                                {
                                    "operation": "delete",
                                    "attribute": "tagId",
                                    "oldValue": tag_id,
                                }
                            )
        return payload

    def update(self, *, updated_object: InventoryItem) -> InventoryItem:
        """
        Update an inventory item.

        Parameters
        ----------
        updated_object : InventoryItem
            The updated inventory item object.

        Returns
        -------
        InventoryItem
            The updated inventory item retrieved from the server.
        """
        # Fetch the current object state from the server or database
        current_object = self.get_by_id(inventory_id=updated_object.id)

        # Generate the PATCH payload
        patch_payload = self._generate_inventory_patch_payload(
            existing=current_object, updated=updated_object
        )

        # Complex patching is not working, so I'm going to do this in a loop :(
        # https://teams.microsoft.com/l/message/19:de4a48c366664ce1bafcdbea02298810@thread.tacv2/1724856117312?tenantId=98aab90e-764b-48f1-afaa-02e3c7300653&groupId=35a36a3d-fc25-4899-a1dd-ad9c7d77b5b3&parentMessageId=1724856117312&teamName=Product%20%2B%20Engineering&channelName=General%20-%20API&createdTime=1724856117312
        url = f"{self.base_path}/{updated_object.id}"
        for change in patch_payload["data"]:
            change_payload = {"data": [change]}
            self.session.patch(url, json=change_payload)
        updated_inv = self.get_by_id(inventory_id=updated_object.id)
        return updated_inv<|MERGE_RESOLUTION|>--- conflicted
+++ resolved
@@ -313,17 +313,6 @@
             The payload for the PATCH request.
         """
 
-<<<<<<< HEAD
-        _updatable_attributes_individual = {
-            "name",
-            "description",
-            "unit_category",
-            "security_class",
-            "alias",
-        }
-
-=======
->>>>>>> 0834267a
         _updatable_attributes_special = {"company", "tags", "cas"}
         payload = self._generate_patch_payload(existing=existing, updated=updated)
         for attribute in _updatable_attributes_special:
