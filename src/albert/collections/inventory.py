import logging
from collections.abc import Generator, Iterator

from albert.collections.base import BaseCollection, OrderBy
from albert.collections.cas import Cas
from albert.collections.companies import Company, CompanyCollection
from albert.collections.tags import TagCollection
from albert.resources.inventory import InventoryCategory, InventoryItem
from albert.session import AlbertSession
from albert.utils.exceptions import ForbiddenError


class InventoryCollection(BaseCollection):
    """
    InventoryCollection is a collection class for managing inventory items.

    Parameters
    ----------
    session : Albert
        The Albert session instance.

    Attributes
    ----------
    base_path : str
        The base URL for inventory API requests.

    Methods
    -------
    create(inventory_item: InventoryItem, avoid_duplicates: bool = True) -> InventoryItem
        Creates a new inventory item.
    get_by_id(inventory_id: str) -> Optional[InventoryItem]
        Retrieves an inventory item by its ID.
    update(inventory_id: str, patch_data: dict) -> bool
        Updates an inventory item by its ID.
    delete(inventory_id: str) -> bool
        Deletes an inventory item by its ID.
    list(limit: int, start_key: Optional[str], name: Optional[List[str]], category: Optional[str], order_by: OrderBy, exact_match: bool) -> Optional[List[InventoryItem]]
        Lists inventory items with optional filters.
    """

    _api_version = "v3"
    _updatable_attributes = {
        "name",
        "description",
        "unit_category",
        "security_class",
        "alias",
        "metadata",
    }

    def __init__(self, *, session: AlbertSession):
        super().__init__(session=session)
        self.base_path = f"/api/{InventoryCollection._api_version}/inventories"

    def inventory_exists(self, *, inventory_item: InventoryItem) -> bool:
        """
        Check if an inventory item exists.

        Parameters
        ----------
        inventory_item : InventoryItem
            The inventory item to check.

        Returns
        -------
        bool
            True if the inventory item exists, False otherwise.
        """
        hit = self.get_match_or_none(inventory_item=inventory_item)
        return bool(hit)

    def get_match_or_none(self, *, inventory_item: InventoryItem) -> InventoryItem | None:
        """
        Get a matching inventory item or return None if not found.

        Parameters
        ----------
        inventory_item : InventoryItem
            The inventory item to match.

        Returns
        -------
        Union[InventoryItem, None]
            The matching inventory item or None if not found.
        """
        hits = self.list(name=inventory_item.name, company=[inventory_item.company])
        inv_company = (
            inventory_item.company.name
            if isinstance(inventory_item.company, Company)
            else inventory_item.company
        )
        for inv in hits:
            if inv and inv.name == inventory_item.name and inv.company.name == inv_company:
                return inv
        else:
            return None

    def create(
        self, *, inventory_item: InventoryItem, avoid_duplicates: bool = True
    ) -> InventoryItem:
        """
        Create a new inventory item.

        Parameters
        ----------
        inventory_item : InventoryItem
            The inventory item to create.
        avoid_duplicates : bool, optional
            Whether to avoid creating duplicate items (default is True).

        Returns
        -------
        InventoryItem
            The created inventory item.
        """
        category = (
            inventory_item.category
            if isinstance(inventory_item.category, str)
            else inventory_item.category.value
        )
        if category == InventoryCategory.FORMULAS.value:
            # This will need to interact with worksheets
            raise NotImplementedError("Registrations of formulas not yet implemented")
        tag_collection = TagCollection(session=self.session)
        if inventory_item.tags is not None and inventory_item.tags != []:
            all_tags = [
                tag_collection.create(tag=t) if t.id is None else t for t in inventory_item.tags
            ]
            inventory_item.tags = all_tags
        if inventory_item.company and inventory_item.company.id is None:
            company_collection = CompanyCollection(session=self.session)
            inventory_item.company = company_collection.create(company=inventory_item.company)
        # Check to see if there is a match on name + Company already
        if avoid_duplicates:
            existing = self.get_match_or_none(inventory_item=inventory_item)
            if isinstance(existing, InventoryItem):
                logging.warning(
                    f"Inventory item already exists with name {existing.name} and company {existing.company.name}, returning existing item."
                )
                return existing
        response = self.session.post(
            self.base_path,
            json=inventory_item.model_dump(by_alias=True, exclude_none=True),
        )
        return InventoryItem(**response.json())

    def get_by_id(self, *, inventory_id: str) -> InventoryItem:
        """
        Retrieve an inventory item by its ID.

        Parameters
        ----------
        inventory_id : str
            The ID of the inventory item.

        Returns
        -------
        InventoryItem
            The retrieved inventory item.
        """
        if not inventory_id.startswith("INV"):
            inventory_id = "INV" + inventory_id
        url = f"{self.base_path}/{inventory_id}"
        response = self.session.get(url)
        return InventoryItem(**response.json())

<<<<<<< HEAD
    def delete(self, *, inventory_id: str) -> None:
=======
    def get_by_ids(self, *, inventory_ids: list[str]) -> list[InventoryItem]:
        """
        Retrieve an set of inventory items by their IDs.

        Parameters
        ----------
        inventory_ids : str
            The list of IDs of the inventory items.

        Returns
        -------
        list[InventoryItem]
            The retrieved inventory items.
        """
        inventory_ids = [x if x.startswith("INV") else f"INV{x}" for x in inventory_ids]
        response = self.session.get(
            f"{self.base_path}/ids",
            params={"id": inventory_ids},
        )
        return [InventoryItem(**item) for item in response.json()["Items"]]

    def delete(self, *, inventory_id: str | InventoryItem) -> bool:
>>>>>>> 9b5033ff
        """
        Delete an inventory item by its ID.

        Parameters
        ----------
        inventory_id : str | InventoryItem
            The ID of the inventory item.

        Returns
        -------
        None
        """
        if isinstance(inventory_id, InventoryItem):
            inventory_id = inventory_id.id
        inventory_id = inventory_id if inventory_id.startswith("INV") else "INV" + inventory_id
        url = f"{self.base_path}/{inventory_id}"
        self.session.delete(url)

    def _list_generator(
        self,
        *,
        limit: int = 25,
        offset: int | None = None,
        name: str | None = None,
        cas: list[Cas] | None = None,
        company: list[Company] | None = None,
        category: list[InventoryCategory] | None = None,
        order_by: OrderBy = OrderBy.DESCENDING,
    ) -> Generator[InventoryItem, None, None]:
        """
        Generator for listing inventory items with optional filters.

        Parameters
        ----------
        limit : int, optional
            The maximum number of items to retrieve per request (default is 50).
        start_key : Optional[str], optional
            The start key for pagination.
        name : Optional[str], optional
            The name filter for the inventory items.
        cas : Optional[List[Cas]], optional
            The CAS filter for the inventory items.
        company : Optional[List[Company]], optional
            The company filter for the inventory items.
        category : Optional[List[InventoryCategory]], optional
            The category filter for the inventory items.
        order_by : OrderBy, optional
            The order in which to retrieve items (default is OrderBy.DESCENDING).

        Yields
        ------
        InventoryItem
            The next inventory item in the generator.
        """
        # Note there are other parameters we could add supprt for

        params = {
            "sortBy": "createdAt",
            "order": order_by.value,
            "limit": str(limit),
        }
        if offset:  # pragma: no cover
            params["offset"] = offset
        if name:
            params["text"] = name
        if category:
            params["category"] = [c.value for c in category]
        if cas:
            params["cas"] = [c.number for c in cas]
        if company:
            params["manufacturer"] = [c.name for c in company if isinstance(c, Company)]
        while True:
            response = self.session.get(self.base_path + "/search", params=params)
            response_data = response.json()

            raw_inventory = response_data.get("Items", [])
            start_offset = response_data.get("offset")
            params["offset"] = int(start_offset) + int(limit)
            for item in raw_inventory:
                # Unfortunetly, list only returns partial objects, so I need to do a GET on each.
                this_aid = (
                    item["albertId"]
                    if item["albertId"].startswith("INV")
                    else "INV" + item["albertId"]
                )
                try:
                    yield self.get_by_id(inventory_id=this_aid)
                except ForbiddenError:
                    # Sometimes InventoryItems are listed that the current user does not have full access to. Just skip those
                    continue
            if not raw_inventory or raw_inventory == [] or len(raw_inventory) < limit:
                break

    def list(
        self,
        *,
        name: str | None = None,
        cas: list[Cas] | Cas | None = None,
        category: list[InventoryCategory] | InventoryCategory | None = None,
        company: list[Company] | Company | None = None,
        order_by: OrderBy = OrderBy.DESCENDING,
    ) -> Iterator[InventoryItem]:
        """
        List inventory items with optional filters.

        Parameters
        ----------
        name : Optional[str], optional
            The name filter for the inventory items.
        cas : Optional[List[Cas]], optional
            The CAS filter for the inventory items.
        category : Optional[List[InventoryCategory]], optional
            The category filter for the inventory items.
        company : Optional[List[Company]], optional
            The company filter for the inventory items.
        order_by : OrderBy, optional
            The order in which to retrieve items (default is OrderBy.DESCENDING).

        Returns
        -------
        Optional[Genneraroe[InventoryItem]]
            A generator of inventory items that match the filters, or None if no items match.
        """
        # Note there are other parameters we could add supprt for

        # helpers incase the user fails to provide a list for any of these.
        if isinstance(cas, Cas):
            cas = [cas]
        if isinstance(category, InventoryCategory):
            category = [category]
        if isinstance(company, Company):
            company = [company]
        return self._list_generator(
            name=name, cas=cas, category=category, order_by=order_by, company=company
        )

    def _generate_inventory_patch_payload(
        self, *, existing: InventoryItem, updated: InventoryItem
    ) -> dict:
        """
        Generate the PATCH payload for updating an inventory item.

        Parameters
        ----------
        existing : BaseAlbertModel
            The existing state of the inventory item.
        updated : BaseAlbertModel
            The updated state of the inventory item.

        Returns
        -------
        dict
            The payload for the PATCH request.
        """

        _updatable_attributes_special = {"company", "tags", "cas"}
        payload = self._generate_patch_payload(existing=existing, updated=updated)
        payload = payload.model_dump(mode="json", by_alias=True)
        for attribute in _updatable_attributes_special:
            old_value = getattr(existing, attribute)
            new_value = getattr(updated, attribute)
            if attribute == "cas":
                if (old_value is None or old_value == []) and new_value is not None:
                    for c in new_value:
                        payload["data"].append(
                            {
                                "operation": "add",
                                "attribute": "casId",
                                "newValue": c.id,  # This will be a CasAmount Object,
                                "entityId": c.id,
                                "max": c.max,
                                "min": c.min,
                            }
                        )
                else:
                    # Get the IDs from both sets
                    old_set = set() if old_value is None else {obj.id for obj in old_value}
                    new_set = set() if new_value is None else {obj.id for obj in new_value}
                    old_lookup = (
                        dict() if old_value is None else {obj.id: obj for obj in old_value}
                    )
                    new_lookup = (
                        dict() if new_value is None else {obj.id: obj for obj in new_value}
                    )

                    # Find what's in set 1 but not in set 2
                    to_del = old_set - new_set

                    # Find what's in set 2 but not in set 1
                    to_add = new_set - old_set

                    to_check_for_update = old_set.intersection(new_set)

                    for id in to_add:
                        payload["data"].append(
                            {
                                "operation": "add",
                                "attribute": "casId",
                                "newValue": new_lookup[id].id,
                                "max": new_lookup[id].max,
                                "min": new_lookup[id].min,
                            }
                        )
                    for id in to_del:
                        payload["data"].append(
                            {
                                "operation": "delete",
                                "attribute": "casId",
                                "entityId": id,
                                "oldValue": id,
                            }
                        )
                    for id in to_check_for_update:
                        if old_lookup[id].max != new_lookup[id].max:
                            payload["data"].append(
                                {
                                    "operation": "update",
                                    "attribute": "max",
                                    "entityId": id,
                                    "oldValue": str(old_lookup[id].max),
                                    "newValue": str(new_lookup[id].max),
                                }
                            )
                        if old_lookup[id].min != new_lookup[id].min:
                            payload["data"].append(
                                {
                                    "operation": "update",
                                    "attribute": "min",
                                    "entityId": id,
                                    "oldValue": str(old_lookup[id].min),
                                    "newValue": str(new_lookup[id].min),
                                }
                            )

            elif attribute == "tags":
                if (old_value is None or old_value == []) and new_value is not None:
                    for t in new_value:
                        payload["data"].append(
                            {
                                "operation": "add",
                                "attribute": "tagId",
                                "newValue": t.id,  # This will be a CasAmount Object,
                                "entityId": t.id,
                            }
                        )
                else:
                    if old_value is None:  # pragma: no cover
                        old_value = []
                    if new_value is None:  # pragma: no cover
                        new_value = []
                    old_set = {obj.id for obj in old_value}
                    new_set = {obj.id for obj in new_value}

                    # Find what's in set 1 but not in set 2
                    to_del = old_set - new_set

                    # Find what's in set 2 but not in set 1
                    to_add = new_set - old_set

                    for id in to_add:
                        payload["data"].append(
                            {
                                "operation": "add",
                                "attribute": "tagId",
                                "newValue": id,
                            }
                        )
                    for id in to_del:
                        payload["data"].append(
                            {
                                "operation": "delete",
                                "attribute": "tagId",
                                "oldValue": id,
                            }
                        )
            elif attribute == "company":
                if old_value is None and new_value is not None:
                    payload["data"].append(
                        {
                            "operation": "add",
                            "attribute": "companyId",
                            "newValue": new_value.id,
                        }
                    )
                elif old_value is not None and new_value is None:
                    payload["data"].append(
                        {"operation": "delete", "attribute": "companyId", "entityId": old_value.id}
                    )
                elif old_value.id != new_value.id:
                    payload["data"].append(
                        {
                            "operation": "update",
                            "attribute": "companyId",
                            "oldValue": old_value.id,
                            "newValue": new_value.id,
                        }
                    )

            # # First handle the case where we're just adding
            # if (old_value is None or old_value == []) and new_value is not None:
            #     # company can never start as none so it's not covered in this case
            #     if attribute == "cas":
            #         for c in new_value:
            #             payload["data"].append(
            #                 {
            #                     "operation": "add",
            #                     "attribute": "casId",
            #                     "newValue": c.id,  # This will be a CasAmount Object,
            #                     "entityId": c.id,
            #                     "max": c.max,
            #                     "min": c.min,
            #                 }
            #             )
            #     elif attribute == "tags":
            #         for t in new_value:
            #             payload["data"].append(
            #                 {
            #                     "operation": "add",
            #                     "attribute": "tagId",
            #                     "newValue": t.id,  # This will be a CasAmount Object,
            #                     "entityId": t.id,
            #                 }
            #             )

            # elif old_value is not None and new_value != old_value:
            #     elif attribute == "company":
            #         if new_value is not None and new_value.id != old_value.id:
            #             # Update existing attribute
            #             payload["data"].append(
            #                 {
            #                     "operation": "update",
            #                     "attribute": "companyId",
            #                     "oldValue": old_value.id,
            #                     "newValue": new_value.id,
            #                 }
            #             )
            #     elif new_value is None:  # pragma: no cover you cant remove a company
            #         payload["data"].append(
            #             {
            #                 "operation": "delete",
            #                 "attribute": "companyId",
            #                 "entityId": old_value.id,
            #                 "oldValue": old_value.id,
            #             }
            #         )
            # elif attribute == "cas":
            #     old_cas_map = {x.id: x for x in old_value}
            #     if new_value is not None:
            #         for c in new_value:
            #             if c.id in old_cas_map:
            #                 this_old_cas = old_cas_map[c.id]
            #                 if this_old_cas.max == c.max and this_old_cas.min == c.min:
            #                     continue
            #                 if this_old_cas.max != c.max:
            #                     payload["data"].append(
            #                         {
            #                             "operation": "update",
            #                             "attribute": "max",
            #                             "entityId": c.id,
            #                             "oldValue": str(this_old_cas.max),
            #                             "newValue": str(c.max),
            #                         }
            #                     )
            #                 if this_old_cas.min != c.min:
            #                     payload["data"].append(
            #                         {
            #                             "operation": "update",
            #                             "attribute": "min",
            #                             "entityId": c.id,
            #                             "oldValue": str(this_old_cas.min),
            #                             "newValue": str(c.min),
            #                         }
            #                     )
            #             else:
            #                 payload["data"].append(
            #                     {
            #                         "operation": "add",
            #                         "attribute": "casId",
            #                         "newValue": c.id,  # This will be a CasAmount Object,
            #                         "max": c.max,
            #                         "min": c.min,
            #                     }
            #                 )
            #     for cas_id in old_cas_map:
            #         if new_value is None or cas_id not in [x.id for x in new_value]:
            #             payload["data"].append(
            #                 {
            #                     "operation": "delete",
            #                     "attribute": "casId",
            #                     "entityId": cas_id,
            #                     "oldValue": cas_id,
            #                 }
            #             )
            # elif attribute == "tags":
            #     if new_value is not None and isinstance(old_value, list):
            #         old_tag_map = {x.id: x for x in old_value}
            #         old_keys = old_tag_map.keys()
            #         new_keys = [x.id for x in new_value]
            #     else:
            #         new_keys = []
            #         new_value = []
            #     for c in new_value:
            #         if c.id in old_keys:
            #             continue
            #         else:
            #             payload["data"].append(
            #                 {
            #                     "operation": "add",
            #                     "attribute": "tagId",
            #                     "newValue": c.id,
            #                 }
            #             )
            #     for tag_id in old_keys:
            #         if tag_id not in new_keys:
            #             payload["data"].append(
            #                 {
            #                     "operation": "delete",
            #                     "attribute": "tagId",
            #                     "oldValue": tag_id,
            #                 }
            #             )
        return payload

    def update(self, *, updated_object: InventoryItem) -> InventoryItem:
        """
        Update an inventory item.

        Parameters
        ----------
        updated_object : InventoryItem
            The updated inventory item object.

        Returns
        -------
        InventoryItem
            The updated inventory item retrieved from the server.
        """
        # Fetch the current object state from the server or database
        current_object = self.get_by_id(inventory_id=updated_object.id)

        # Generate the PATCH payload
        patch_payload = self._generate_inventory_patch_payload(
            existing=current_object, updated=updated_object
        )

        # Complex patching is not working, so I'm going to do this in a loop :(
        # https://teams.microsoft.com/l/message/19:de4a48c366664ce1bafcdbea02298810@thread.tacv2/1724856117312?tenantId=98aab90e-764b-48f1-afaa-02e3c7300653&groupId=35a36a3d-fc25-4899-a1dd-ad9c7d77b5b3&parentMessageId=1724856117312&teamName=Product%20%2B%20Engineering&channelName=General%20-%20API&createdTime=1724856117312
        url = f"{self.base_path}/{updated_object.id}"
        for change in patch_payload["data"]:
            change_payload = {"data": [change]}
            self.session.patch(url, json=change_payload)
        updated_inv = self.get_by_id(inventory_id=updated_object.id)
        return updated_inv<|MERGE_RESOLUTION|>--- conflicted
+++ resolved
@@ -164,9 +164,6 @@
         response = self.session.get(url)
         return InventoryItem(**response.json())
 
-<<<<<<< HEAD
-    def delete(self, *, inventory_id: str) -> None:
-=======
     def get_by_ids(self, *, inventory_ids: list[str]) -> list[InventoryItem]:
         """
         Retrieve an set of inventory items by their IDs.
@@ -189,7 +186,6 @@
         return [InventoryItem(**item) for item in response.json()["Items"]]
 
     def delete(self, *, inventory_id: str | InventoryItem) -> bool:
->>>>>>> 9b5033ff
         """
         Delete an inventory item by its ID.
 
