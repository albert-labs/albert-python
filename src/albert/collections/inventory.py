--- conflicted
+++ resolved
@@ -171,11 +171,7 @@
         self,
         *,
         limit: int = 25,
-<<<<<<< HEAD
         offset: int | None = None,
-=======
-        start_key: str | None = None,
->>>>>>> a210a61b
         name: str | None = None,
         cas: list[Cas] | None = None,
         company: list[Company] | None = None,
