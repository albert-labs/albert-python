--- conflicted
+++ resolved
@@ -89,21 +89,6 @@
         return CustomField(**response.json())
 
     def update(self, *, updated_object: CustomField) -> CustomField:
-<<<<<<< HEAD
-        # Fetch the current object state from the server or database
-        current_object = self.get_by_id(id=updated_object.id)
-
-        # Generate the PATCH payload
-        patch_payload = self._generate_patch_payload(
-            existing=current_object, updated=updated_object
-        )
-
-        url = f"{self.base_path}/{updated_object.id}"
-        self.session.patch(url, json=patch_payload.model_dump(mode="json", by_alias=True))
-
-        updated_field = self.get_by_id(cas_id=updated_object.id)
-        return updated_field
-=======
         """
         Update a CustomField item.
         """
@@ -122,5 +107,4 @@
         url = f"{self.base_path}/{updated_object.id}"
         self.session.patch(url, json=payload.model_dump(mode="json", by_alias=True))
         updated_ctf = self.get_by_id(id=updated_object.id)
-        return updated_ctf
->>>>>>> d7c63ca7
+        return updated_ctf