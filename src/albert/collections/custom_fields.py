from collections.abc import Iterator
from copy import deepcopy

from pydantic import validate_call

from albert.collections.base import BaseCollection
from albert.core.pagination import AlbertPaginator
from albert.core.session import AlbertSession
from albert.core.shared.enums import PaginationMode
from albert.core.shared.identifiers import CustomFieldId
from albert.resources.custom_fields import CustomField, FieldType, ServiceType


class CustomFieldCollection(BaseCollection):
    """
    CustomFieldCollection is a collection class for managing CustomField entities in the Albert platform.

    This collection provides methods to create, update, retrieve, and list custom fields.
    CustomFields allow you to store custom metadata on a `Project`, `InventoryItem`, `User`, `BaseTask` (Tasks), and `Lot`.

    The `FieldType` used determines the shape of the metadata field's value.
    If the `FieldType` is `LIST`, then the `FieldCategory` defines the ACL needed to add new allowed items to the given list:

    - `FieldCategory.USER_DEFINED`: allows general users to add items
    - `FieldCategory.BUSINESS_DEFINED`: only admins can add new items to the list

    Example
    --------

    ```python
    # Creating some custom fields
    from albert import Albert
    from albert.resources.custom_fields import CustomField, FieldCategory, FieldType, ServiceType
    from albert.resources.lists import ListItem
    from albert.resources.projects import Project

    # Initialize the Albert client
    client = Albert()

    # Define the custom fields
    stage_gate_field = CustomField(
        name="stage_gate_status",
        display_name="Stage Gate",
        field_type=FieldType.LIST,
        service=ServiceType.PROJECTS,
        min=1,
        max=1,
        category=FieldCategory.BUSINESS_DEFINED  # Defined by the business
    )
    justification_field = CustomField(
        name="justification",
        display_name="Project Justification",
        field_type=FieldType.STRING,
        service=ServiceType.PROJECTS,
    )

    # Create the custom fields
    client.custom_fields.create(custom_field=stage_gate_field)
    client.custom_fields.create(custom_field=justification_field)
    ```
    """

    _updatable_attributes = {
        "display_name",
        "searchable",
        "hidden",
        "lookup_column",
        "lookup_row",
        "min",
        "max",
        "entity_categories",
<<<<<<< HEAD
        "required",
        "multiselect",
        "pattern",
        "default",
        "custom_entity_categories",
=======
        "default",
        # "required",
        # "multiselect",
        # "pattern",
>>>>>>> b5a5caf9
    }
    _api_version = "v3"

    def __init__(self, *, session: AlbertSession):
        """
        Initializes the CustomFieldCollection with the provided session.

        Parameters
        ----------
        session : AlbertSession
            The Albert session instance.
        """
        super().__init__(session=session)
        self.base_path = f"/api/{CustomFieldCollection._api_version}/customfields"

    @validate_call
    def get_by_id(self, *, id: CustomFieldId) -> CustomField:
        """Get a CustomField item by its ID.

        Parameters
        ----------
        id : str
            The ID of the CustomField item.

        Returns
        -------
        CustomField
            The CustomField item.
        """
        response = self.session.get(f"{self.base_path}/{id}")
        return CustomField(**response.json())

    def get_by_name(self, *, name: str, service: ServiceType | None = None) -> CustomField | None:
        """Get a CustomField item by its name.

        Parameters
        ----------
        name : str
            The name of the CustomField item.
        service : ServiceType | None, optional
            The service the field relates to, by default None

        Returns
        -------
        CustomField | None
            The CustomField item, or None if not found.
        """
        for custom_field in self.get_all(name=name, service=service):
            if custom_field.name.lower() == name.lower():
                return custom_field
        return None

    def get_all(
        self,
        *,
        name: str | None = None,
        type: FieldType | None = None,
        service: ServiceType | None = None,
        lookup_column: bool | None = None,
        lookup_row: bool | None = None,
        start_key: str | None = None,
        max_items: int | None = None,
    ) -> Iterator[CustomField]:
        """
        Get all CustomField entities with optional filters.

        Parameters
        ----------
        name : str, optional
            The name of the field.
        type: FieldType, optional
            The type of the custom field.
        service : ServiceType, optional
            The related service the field belongs to.
        lookup_column : bool, optional
            Whether the field is related to a lookup column.
        lookup_row : bool, optional
            Whether the field is related to a lookup row.
        start_key : str, optional
            Pagination key to start fetching from.
        max_items : int, optional
            Maximum number of items to return in total. If None, fetches all available items.

        Returns
        -------
        Iterator[CustomField]
            An iterator over matching CustomField entities.
        """
        params = {
            "name": name,
            "type": type,
            "service": service,
            "lookupColumn": lookup_column,
            "lookupRow": lookup_row,
            "startKey": start_key,
        }

        return AlbertPaginator(
            mode=PaginationMode.KEY,
            path=self.base_path,
            session=self.session,
            params=params,
            max_items=max_items,
            deserialize=lambda items: [CustomField(**item) for item in items],
        )

    def create(self, *, custom_field: CustomField) -> CustomField:
        """Create a new CustomField item.

        Parameters
        ----------
        custom_field : CustomField
            The CustomField item to create.

        Returns
        -------
        CustomField
            The created CustomField item with its ID.
        """
        response = self.session.post(
            self.base_path,
            json=custom_field.model_dump(by_alias=True, exclude_none=True, mode="json"),
        )
        return CustomField(**response.json())

    def update(self, *, custom_field: CustomField) -> CustomField:
        """Update a CustomField item.

        Parameters
        ----------
        custom_field : CustomField
            The updated CustomField item. The ID must be set and match the Field you want to update.

        Returns
        -------
        CustomField
            The updated CustomField item as registered in Albert.
        """
        # fetch current object state
        current_object = self.get_by_id(id=custom_field.id)

        # generate the patch payload
        payload = self._generate_patch_payload(
            existing=current_object,
            updated=custom_field,
            generate_metadata_diff=False,
            stringify_values=False,
        )
        new_patches = []
        for patch in payload.data:
            if (
                patch.attribute in ("hidden", "search", "lkpColumn", "lkpRow")
                and patch.operation == "add"
            ):
                patch.operation = "update"
                patch.old_value = False
            if (
                patch.attribute in ("entityCategory", "customEntityCategory")
                and patch.operation == "add"
                and isinstance(patch.new_value, list)
            ):
                if patch.attribute == "customEntityCategory":
                    patch.operation = "update"
                    patch.old_value = []
                for i, v in enumerate(patch.new_value):
                    if i == 0:
                        patch.new_value = v
                    else:
                        new_patch = deepcopy(patch)
                        new_patch.new_value = v
                        new_patches.append(new_patch)
        payload.data.extend(new_patches)

        # run patch
        url = f"{self.base_path}/{custom_field.id}"

        self.session.patch(
            url,
            json=payload.model_dump(
                mode="json", by_alias=True, exclude_unset=False, exclude_none=True
            ),
        )
        updated_ctf = self.get_by_id(id=custom_field.id)
        return updated_ctf<|MERGE_RESOLUTION|>--- conflicted
+++ resolved
@@ -69,18 +69,11 @@
         "min",
         "max",
         "entity_categories",
-<<<<<<< HEAD
         "required",
         "multiselect",
         "pattern",
         "default",
         "custom_entity_categories",
-=======
-        "default",
-        # "required",
-        # "multiselect",
-        # "pattern",
->>>>>>> b5a5caf9
     }
     _api_version = "v3"
 
