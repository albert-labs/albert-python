## Installation for Local Development

The package is built using the [uv](https://docs.astral.sh/uv/getting-started/installation/) build tool.
To get started, install uv on your system by running

```
# For Mac OS users
brew install uv
# or
curl -LsSf https://astral.sh/uv/install.sh | sh
```

After that, the package and its dependencies can be installed
in your local virtual environment by running

```
uv sync
```

Follow the documentation on the [uv website](https://docs.astral.sh/uv/concepts/projects/) 
for additional project features such as managing dependencies, managing environments, 
and configuring Python project metadata.

## Dynamic Versioning

The package version is defined in the `src/albert/__init__.py` file
and read dynamically when building distributions.

<<<<<<< HEAD

=======
## Releasing

Releasing the package is triggered manually through the creation of a GitHub Release.
When a GitHub Release is created with a version tag matching the form `v{version}`,
a CircleCI workflow is triggered that publishes the package to PyPI and builds the documentation.
Generally, releases are only created against the `main` branch on a cadence determined by the development team.
>>>>>>> 4c2a8c16

## Code Style

This project uses [ruff](https://docs.astral.sh/ruff/) for both formatting and linting.
Formatting and linting rules are enforced in the CI process.

To check (or fix) your code formatting, you can run the commands

```
# Check
uv run ruff format . --check

# Fix
uv run ruff format .
```

To check (or fix) your code linting, you can run the commands

```
# Check
uv run ruff check .

# Fix
uv run ruff check . --fix
```

For VSCode users, there is also base workspace settings defined in `.vscode/settings.json` that enable
automatic fomatting and import sorting on-save using the
[Ruff for VSCode](https://marketplace.visualstudio.com/items?itemName=charliermarsh.ruff) extension.


## Documentation

### Using Numpy-Style Docstrings

All **public methods and classes** in this repository should follow the **Numpy-style docstring format**. This ensures consistency and compatibility with `mkdocstrings` for automated documentation generation.

#### Example

```python
class Cas:
    """
    Represents a CAS entity.

    Attributes
    ----------
    number : str
        The CAS number.
    name : str, optional
        The name of the CAS.
    """

    def from_string(cls, *, number: str) -> "Cas":
        """
        Creates a Cas object from a string.

        Parameters
        ----------
        number : str
            The CAS number.

        Returns
        -------
        Cas
            The Cas object created from the string.
        """
        return cls(number=number)
```


When contributing new classes or methods, ensure *all public members* have properly formatted Numpy-style docstrings.

### Adding New Classes

To add coverage for a new microservice, you can add a page by doing the following:
 1. in the `docs/` folder make a new markdown file following the pattern of the others.
    For example:
    ```
    # cas.md

    ::: albert.collections.cas
    ```

2. In `mkdocs.yml` add a link to the `nav` section (Alphabetically Sorted) following the existing pattern.

### Testing Documentation Locally

Before pushing documentation changes, verify that everything is rendering correctly.

#### 1. Install dependencies (if not already installed):

```
uv sync
```

#### 2. Build and serve the documentation locally:

```
uv run mkdocs serve
```

#### 3. Open http://127.0.0.1:8000/ (or specified address) in your browser and navigate through the docs to confirm that:

- All references and links are resolving correctly.
- Docstrings are properly formatted.
- No missing or broken sections exist.

### Deploying Documentation
The documentation is automatically built and deployed to GitHub Pages when a pull request is merged into main.

#### How It Works

1. A PR is merged into main.
2. CircleCI runs the deploy_docs job, which:

    - Builds the latest version of the documentation using mkdocs build --clean.
    - Pushes the built docs to the gh-pages branch.
    - GitHub Pages automatically serves the latest docs

#### Manually Triggering a Docs Deployment
If needed, you can manually re-deploy the docs by running:

```
git checkout main
git pull origin main
uv run mkdocs build --clean
git push origin gh-pages
```



# Python SDK Release Process

This document outlines the process for releasing the Albert Python SDK to [PyPI](https://pypi.org/), building and publishing documentation, and managing permissions related to the release workflow.

---

## Project Overview

- **Build Tool:** [`uv`](https://docs.astral.sh/uv/) using `hatchling` as the build backend  
- **Versioning:** Dynamic semantic versioning (pre-1.0.0)  
- **Release Target:** PyPI (Test PyPI is not used)  
- **CI/CD System:** CircleCI  
- **Source Control Workflow:** `feature` → `main` with enforced reviews and checks  
- **Documentation:** Built and published during the release process via MKDocs and GitHubPages
- **Permissions:** Release permissions are limited to designated users within the Albert team  

---

## Release Workflow

### 1. Pre-Release Preparation

- Confirm that all changes are merged into `main` via a pull request.
  - All required status checks (version increment, vulnerability scan, tests) and reviews must be completed.
- Ensure that public-facing documentation and examples are up to date.

### 2. Creating a Release on GitHub

1. Go to the **Releases** section of the repository.
2. Click **"Draft a new release"**.
3. Select the `main` branch as the target.
4. Create a new tag using the format: `vX.Y.Z`
Example: `v0.3.0`

Only tags matching the regular expression `^v0\.\d+\.\d+$` will trigger a release via CircleCI.

5. Click the **"Generate release notes"** button.
- Modify the auto-generated notes as needed for clarity and emphasis if desired.
6. Publish the release.

Publishing the release tag will automatically initiate the release pipeline in CircleCI.

---

## CircleCI Workflow for Releases

When a matching release tag is pushed:

1. The SDK is built using `uv` and `hatchling`.
2. The package is uploaded to PyPI using `twine`.
3. Project documentation is built and published.<|MERGE_RESOLUTION|>--- conflicted
+++ resolved
@@ -26,16 +26,12 @@
 The package version is defined in the `src/albert/__init__.py` file
 and read dynamically when building distributions.
 
-<<<<<<< HEAD
-
-=======
 ## Releasing
 
 Releasing the package is triggered manually through the creation of a GitHub Release.
 When a GitHub Release is created with a version tag matching the form `v{version}`,
 a CircleCI workflow is triggered that publishes the package to PyPI and builds the documentation.
 Generally, releases are only created against the `main` branch on a cadence determined by the development team.
->>>>>>> 4c2a8c16
 
 ## Code Style
 
