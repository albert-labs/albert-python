site_name: "Albert Python SDK Docs"
site_url: https://docs.developer.albertinvent.com/albert-python/
repo_url: https://github.com/albert-labs/albert-python
extra:
  base_path: /albert-python/
  version:
    provider: mike
  analytics:
    feedback:
      title: Was this page helpful?
      ratings:
        - icon: material/thumb-up-outline
          name: This page was helpful
          data: 1
          note: >-
            Thanks for your feedback!
        - icon: material/thumb-down-outline
          name: This page could be improved
          data: 0
          note: >-
            Thanks for your feedback!
use_directory_urls: true
theme:
  name: "material"
  font:
    text: Poppins
  logo: assets/Wordmark_White.png
  favicon: assets/Vector_Favicon_Blue.svg
  features:
    - content.tabs.link # Tabs can contain links
    - content.code.annotate # Annotated code blocks (tooltips)
    - content.code.copy # Copy-to-clipboard button for code
    - announce.dismiss # Dismissable banners
    - navigation.tabs # Top-level nav as horizontal tabs
    - navigation.instant # SPA-like instant nav
    - navigation.instant.prefetch # Preload nearby pages
    - navigation.instant.preview # Hover previews of pages
    - navigation.instant.progress # Progress bar during nav
    - navigation.path # Breadcrumb-style nav
    - navigation.sections # Sidebar sections
    - navigation.top # Scroll-to-top button
    - navigation.tracking # Highlight section in sidebar
    - search.suggest # Smart search suggestions
    - toc.follow # Highlight TOC entry while scrolling

  palette:
    - scheme: custom # light mode
      toggle:
        icon: material/brightness-7
        name: "Switch to dark mode"
      primary: custom
    - scheme: slate # dark mode
      toggle:
        icon: material/brightness-4
        name: "Switch to light mode"
      primary: custom

extra_css:
  - styles/extra.css

markdown_extensions:
  - admonition
  - pymdownx.highlight:
      anchor_linenums: true
      line_spans: __span
      pygments_lang_class: true
  - pymdownx.inlinehilite
  - pymdownx.snippets
  - pymdownx.superfences
  - pymdownx.tabbed:
      alternate_style: true


plugins:
  - search
  - mkdocstrings:
      default_handler: python
      handlers:
        python:
          options:
            members_order: source
            separate_signature: true
            filters: ["!^_"]
            docstring_options:
              ignore_init_summary: true
            merge_init_into_class: true
            show_signature_annotations: true
            signature_crossrefs: true
            docstring_style: numpy
            show_root_heading: true
            show_root_toc_entry: true
            show_if_no_docstring: true
            show_labels: false
            group_by_category: true
            heading_level: 2
            summary:
              attributes: true
              functions: true
              modules: true
            extensions:
              - griffe_pydantic:
                  schema: true
            show_symbol_type_heading: true
          inventories:
            - url: https://docs.python.org/3/objects.inv
              domains: [py, std]
            - url: https://typing-extensions.readthedocs.io/en/latest/objects.inv
          rendering:
            show_docstring_attributes: true
  - mike:
      alias_type: symlink
      canonical_version: latest
      deploy_prefix: albert-python
watch:
  - src

nav:
  - Getting Started:
      - Overview: index.md
      - Installation: installation.md
      - Authentication: authentication.md
      - Migration Guide: migration.md
<<<<<<< HEAD
      - Contributing: contributing.md
      - Changelog: changelog.md
=======
      - Contributing: CONTRIBUTING.md
      - Changelog: CHANGELOG.md
>>>>>>> c8ac1234
  - SDK Reference:
      - Clients:
          - Albert Client: albert.md
      - Authenticaton:
          - Albert Client Credentials: credentials.md
          - Albert SSO Client: sso.md
      - Collections:
          - Activities: collections/activities.md
          - Attachments: collections/attachments.md
          - Batch Data: collections/batch_data.md
          - Base: collections/base.md
          - Breakthrough:
              - Breakthrough Datasets: collections/btdataset.md
              - Breakthrough Insights: collections/btinsight.md
              - Breakthrough Model: collections/btmodel.md
          - Cas: collections/cas.md
          - Companies: collections/companies.md
          - Custom Fields: collections/custom_fields.md
          - Custom Templates: collections/custom_templates.md
          - Data Columns: collections/data_columns.md
          - Data Templates: collections/data_templates.md
          - Files: collections/files.md
          - Inventory: collections/inventory.md
          - Links: collections/links.md
          - Lists: collections/lists.md
          - Locations: collections/locations.md
          - Lots: collections/lots.md
          - Notebooks: collections/notebooks.md
          - Notes: collections/notes.md
          - Parameter Groups: collections/parameter_groups.md
          - Parameters: collections/parameters.md
          - Pricings: collections/pricings.md
          - Product Design: collections/product_design.md
          - Projects: collections/projects.md
          - Property Data: collections/property_data.md
          - Reports: collections/reports.md
          - Roles: collections/roles.md
          - Storage Locations: collections/storage_locations.md
          - Substances: collections/substances.md
          - Tags: collections/tags.md
          - Tasks: collections/tasks.md
          - UN Numbers: collections/un_numbers.md
          - Units: collections/units.md
          - Users: collections/users.md
          - Workflows: collections/workflows.md
          - Worksheets: collections/worksheets.md
      - Resources:
          - Activities: resources/activities.md
          - Attachments: resources/attachments.md
          - Batch Data: resources/batch_data.md
          - Breakthrough:
              - Breakthrough Datasets: resources/btdataset.md
              - Breakthrough Insights: resources/btinsight.md
              - Breakthrough Model: resources/btmodel.md
          - Cas: resources/cas.md
          - Companies: resources/companies.md
          - Custom Fields: resources/custom_fields.md
          - Custom Templates: resources/custom_templates.md
          - Data Columns: resources/data_columns.md
          - Data Templates: resources/data_templates.md
          - Files: resources/files.md
          - Identifiers: resources/identifiers.md
          - Inventory: resources/inventory.md
          - Links: resources/links.md
          - Lists: resources/lists.md
          - Locations: resources/locations.md
          - Lots: resources/lots.md
          - Notebooks: resources/notebooks.md
          - Notes: resources/notes.md
          - Parameter Groups: resources/parameter_groups.md
          - Parameters: resources/parameters.md
          - Pricings: resources/pricings.md
          - Product Design: resources/product_design.md
          - Projects: resources/projects.md
          - Property Data: resources/property_data.md
          - Reports: resources/reports.md
          - Roles: resources/roles.md
          - Storage Locations: resources/storage_locations.md
          - Substances: resources/substances.md
          - Tags: resources/tags.md
          - Tasks: resources/tasks.md
          - UN Numbers: resources/un_numbers.md
          - Units: resources/units.md
          - Users: resources/users.md
          - Workflows: resources/workflows.md
          - Worksheets:
              - Worksheets: resources/worksheets.md
              - Sheets: resources/sheets.md

validation:
  omitted_files: warn
  absolute_links: warn
  unrecognized_links: warn
  anchors: warn<|MERGE_RESOLUTION|>--- conflicted
+++ resolved
@@ -120,13 +120,8 @@
       - Installation: installation.md
       - Authentication: authentication.md
       - Migration Guide: migration.md
-<<<<<<< HEAD
-      - Contributing: contributing.md
-      - Changelog: changelog.md
-=======
       - Contributing: CONTRIBUTING.md
       - Changelog: CHANGELOG.md
->>>>>>> c8ac1234
   - SDK Reference:
       - Clients:
           - Albert Client: albert.md
