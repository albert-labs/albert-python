import time
import uuid
from collections.abc import Iterator
from contextlib import suppress

import jwt
import pytest

from albert import Albert
from albert.collections.worksheets import WorksheetCollection
from albert.exceptions import BadRequestError, ForbiddenError, NotFoundError
from albert.resources.btdataset import BTDataset
from albert.resources.btinsight import BTInsight
from albert.resources.btmodel import BTModel, BTModelSession
from albert.resources.cas import Cas
from albert.resources.companies import Company
from albert.resources.custom_fields import CustomField
from albert.resources.data_columns import DataColumn
from albert.resources.data_templates import DataTemplate
from albert.resources.files import FileCategory, FileInfo, FileNamespace
from albert.resources.inventory import InventoryCategory, InventoryItem
from albert.resources.lists import ListItem
from albert.resources.locations import Location
from albert.resources.parameter_groups import ParameterGroup
from albert.resources.parameters import Parameter, ParameterCategory
from albert.resources.projects import Project
from albert.resources.roles import Role
from albert.resources.sheets import Component, Sheet
from albert.resources.tags import Tag
from albert.resources.tasks import BaseTask
from albert.resources.units import Unit
from albert.resources.users import User
from albert.resources.workflows import Workflow
from albert.resources.worksheets import Worksheet
from albert.utils.client_credentials import ClientCredentials
from tests.seeding import (
    generate_cas_seeds,
    generate_company_seeds,
    generate_custom_fields,
    generate_data_column_seeds,
    generate_data_template_seeds,
    generate_inventory_seeds,
    generate_link_seeds,
    generate_list_item_seeds,
    generate_location_seeds,
    generate_lot_seeds,
    generate_note_seeds,
    generate_parameter_group_seeds,
    generate_parameter_seeds,
    generate_pricing_seeds,
    generate_project_seeds,
    generate_storage_location_seeds,
    generate_tag_seeds,
    generate_task_seeds,
    generate_unit_seeds,
    generate_workflow_seeds,
)


@pytest.fixture(scope="session")
def client() -> Albert:
    credentials = ClientCredentials.from_env(
        client_id_env="ALBERT_CLIENT_ID_SDK",
        client_secret_env="ALBERT_CLIENT_SECRET_SDK",
    )
    return Albert(
        base_url="https://app.albertinvent.com",
        client_credentials=credentials,
        retries=3,
    )


@pytest.fixture(scope="session")
def seed_prefix() -> str:
    return f"SDK-Test-{uuid.uuid4()}"


### STATIC RESOURCES -- CANNOT BE DELETED


@pytest.fixture(scope="session")
def static_image_file(client: Albert) -> FileInfo:
    try:
        r = client.files.get_by_name(name="dontpanic.jpg", namespace=FileNamespace.RESULT)
    except:
        with open("tests/data/dontpanic.jpg", "rb") as file:
            client.files.sign_and_upload_file(
                data=file,
                name="dontpanic.jpg",
                namespace=FileNamespace.RESULT,
                content_type="image/jpeg",
            )
        r = client.files.get_by_name(name="dontpanic.jpg", namespace=FileNamespace.RESULT)
    return r


@pytest.fixture(scope="session")
def static_sds_file(client: Albert) -> FileInfo:
    try:
        r = client.files.get_by_name(name="SDS_HCL.pdf", namespace=FileNamespace.RESULT)
    except:
        with open("tests/data/SDS_HCL.pdf", "rb") as file:
            client.files.sign_and_upload_file(
                data=file,
                name="SDS_HCL.pdf",
                namespace=FileNamespace.RESULT,
                content_type="application/pdf",
                category=FileCategory.SDS,
            )
        r = client.files.get_by_name(name="SDS_HCL.pdf", namespace=FileNamespace.RESULT)
    return r


@pytest.fixture(scope="session")
def static_user(client: Albert) -> User:
    # Users cannot be deleted, so we just pull the SDK client user for testing
    # Do not write to/modify this resource since it is shared across all test runs
    claims = jwt.decode(client.session._access_token, options={"verify_signature": False})
    user_id = claims["id"]
    return client.users.get_by_id(id=user_id)


@pytest.fixture(scope="session")
def static_roles(client: Albert) -> list[Role]:
    # Roles are not deleted or created. We just use the existing roles.
    return list(client.roles.list())


@pytest.fixture(scope="session")
def static_consumeable_parameter(client: Albert) -> Parameter:
<<<<<<< HEAD
    return next(client.parameters.list(names="Consumables", exact_match=True))
=======
    parameters = list(client.parameters.list(names="Consumables", exact_match=True))
    if not parameters:
        raise ValueError("No parameters found with the name 'Consumables'")
    return parameters[0]
>>>>>>> 63551d7e


@pytest.fixture(scope="session")
def static_custom_fields(client: Albert) -> list[CustomField]:
    seeded = []
    for cf in generate_custom_fields():
        try:
            registered_cf = client.custom_fields.create(custom_field=cf)
        except BadRequestError as e:
            # If it's already registered, this will raise a BadRequestError
            registered_cf = client.custom_fields.get_by_name(name=cf.name)
            if registered_cf is None:  # If it was something else, raise the error
                raise e
        seeded.append(registered_cf)
    return seeded


@pytest.fixture(scope="session")
def static_lists(
    client: Albert,
    static_custom_fields: list[CustomField],
) -> list[ListItem]:
    seeded = []
    for list_item in generate_list_item_seeds(seeded_custom_fields=static_custom_fields):
        try:
            created_list = client.lists.create(list_item=list_item)
        except BadRequestError as e:
            # If it's already registered, this will raise a BadRequestError
            created_list = client.lists.get_matching_item(
                name=list_item.name, list_type=list_item.list_type
            )
            if created_list is None:
                raise e
        seeded.append(created_list)
    return seeded


@pytest.fixture(scope="session")
def static_btdataset(client: Albert) -> BTDataset:
    return client.btdatasets.get_by_id(id="DST1")


@pytest.fixture(scope="session")
def static_btinsight(client: Albert) -> BTInsight:
    return client.btinsights.get_by_id(id="INS10")


@pytest.fixture(scope="session")
def static_btmodelsession(client: Albert) -> BTModelSession:
    return client.btmodelsessions.get_by_id(id="MDS1")


@pytest.fixture(scope="session")
def static_btmodel(static_btmodelsession: BTModelSession) -> BTModel:
    return static_btmodelsession.models.get_by_id(id="MDL1")


### SEEDED RESOURCES -- CREATED ONCE PER SESSION, CAN BE DELETED


@pytest.fixture(scope="session")
def seeded_cas(client: Albert, seed_prefix: str) -> Iterator[list[Cas]]:
    seeded = []
    for cas in generate_cas_seeds(seed_prefix):
        created_cas = client.cas_numbers.create(cas=cas)
        seeded.append(created_cas)

    # Avoid race condition while it populated through DBs
    time.sleep(1.5)

    yield seeded

    for cas in seeded:
        with suppress(BadRequestError | NotFoundError):
            client.cas_numbers.delete(id=cas.id)


@pytest.fixture(scope="session")
def seeded_locations(client: Albert, seed_prefix: str) -> Iterator[list[Location]]:
    seeded = []
    for location in generate_location_seeds(seed_prefix):
        created_location = client.locations.create(location=location)
        seeded.append(created_location)

    yield seeded

    for location in seeded:
        with suppress(NotFoundError):
            client.locations.delete(id=location.id)


@pytest.fixture(scope="session")
def seeded_projects(
    client: Albert,
    seed_prefix: str,
    seeded_locations: list[Location],
) -> Iterator[list[Project]]:
    seeded = []
    for project in generate_project_seeds(
        seed_prefix=seed_prefix, seeded_locations=seeded_locations
    ):
        created_project = client.projects.create(project=project)
        seeded.append(created_project)

    yield seeded

    for project in seeded:
        with suppress(NotFoundError):
            client.projects.delete(id=project.id)


@pytest.fixture(scope="session")
def seeded_companies(client: Albert, seed_prefix: str) -> Iterator[list[Company]]:
    seeded = []
    for company in generate_company_seeds(seed_prefix):
        created_company = client.companies.create(company=company)
        seeded.append(created_company)

    yield seeded

    # ForbiddenError is raised when trying to delete a company that has InventoryItems associated with it (may be a bug. Teams discussion ongoing)
    for company in seeded:
        with suppress(NotFoundError, ForbiddenError, BadRequestError):
            client.companies.delete(id=company.id)


@pytest.fixture(scope="session")
def seeded_storage_locations(
    client: Albert,
    seeded_locations: list[Location],
) -> Iterator[list[Location]]:
    seeded = []
    for storage_location in generate_storage_location_seeds(seeded_locations=seeded_locations):
        created_location = client.storage_locations.create(storage_location=storage_location)
        seeded.append(created_location)

    yield seeded

    for storage_location in seeded:
        with suppress(NotFoundError):
            client.storage_locations.delete(id=storage_location.id)


@pytest.fixture(scope="session")
def seeded_tags(client: Albert, seed_prefix: str) -> Iterator[list[Tag]]:
    seeded = []
    for tag in generate_tag_seeds(seed_prefix):
        created_tag = client.tags.create(tag=tag)
        seeded.append(created_tag)

    yield seeded

    for tag in seeded:
        with suppress(NotFoundError, BadRequestError):
            client.tags.delete(id=tag.id)


@pytest.fixture(scope="session")
def seeded_units(client: Albert, seed_prefix: str) -> Iterator[list[Unit]]:
    seeded = []
    for unit in generate_unit_seeds(seed_prefix):
        created_unit = client.units.create(unit=unit)
        seeded.append(created_unit)

    # Avoid race condition while it populated through search DBs
    time.sleep(1.5)

    yield seeded

    for unit in seeded:
        with suppress(NotFoundError, BadRequestError):
            client.units.delete(id=unit.id)


@pytest.fixture(scope="session")
def seeded_data_columns(
    client: Albert,
    seed_prefix: str,
    seeded_units: list[Unit],
) -> Iterator[list[DataColumn]]:
    seeded = []
    for data_column in generate_data_column_seeds(
        seed_prefix=seed_prefix,
        seeded_units=seeded_units,
    ):
        created_data_column = client.data_columns.create(data_column=data_column)
        seeded.append(created_data_column)

    # Avoid race condition while it populated through search DBs
    time.sleep(1.5)

    yield seeded

    for data_column in seeded:
        with suppress(
            NotFoundError, BadRequestError
        ):  # used on deleted InventoryItem properties are blocking. Instead of making static to accomidate the unexpected behavior, doing this instead
            client.data_columns.delete(id=data_column.id)


@pytest.fixture(scope="session")
def seeded_data_templates(
    client: Albert,
    seed_prefix: str,
    static_user: User,
    seeded_data_columns: list[DataColumn],
    seeded_units: list[Unit],
) -> Iterator[list[DataTemplate]]:
    seeded = []
    for data_template in generate_data_template_seeds(
        user=static_user,
        seed_prefix=seed_prefix,
        seeded_data_columns=seeded_data_columns,
        seeded_units=seeded_units,
    ):
        dt = client.data_templates.create(data_template=data_template)
        seeded.append(dt)

    # Avoid race condition while it populated through search DBs
    time.sleep(1.5)

    yield seeded

    for data_template in seeded:
        with suppress(NotFoundError):
            client.data_templates.delete(id=data_template.id)


@pytest.fixture(scope="session")
def seeded_worksheet(client: Albert, seeded_projects: list[Project]) -> Worksheet:
    collection = WorksheetCollection(session=client.session)
    try:
        wksht = collection.get_by_project_id(project_id=seeded_projects[0].id)
    except NotFoundError:
        wksht = collection.setup_worksheet(project_id=seeded_projects[0].id)
    if wksht.sheets is None or wksht.sheets == []:
        wksht = collection.setup_new_worksheet_blank(
            project_id=seeded_projects[0].id, sheet_name="test"
        )
    else:
        for s in wksht.sheets:
            if not s.name.lower().startswith("test"):
                s.rename(new_name=f"test {s.name}")
                return collection.get_by_project_id(project_id=seeded_projects[0].id)
    return wksht


@pytest.fixture(scope="session")
def seeded_sheet(seeded_worksheet: Worksheet) -> Sheet:
    for s in seeded_worksheet.sheets:
        if s.name.lower().startswith("test"):
            return s


@pytest.fixture(scope="session")
def seeded_inventory(
    client: Albert,
    seed_prefix: str,
    seeded_cas,
    seeded_tags,
    seeded_companies,
    seeded_locations,
) -> Iterator[list[InventoryItem]]:
    seeded = []
    for inventory in generate_inventory_seeds(
        seed_prefix=seed_prefix,
        seeded_cas=seeded_cas,
        seeded_tags=seeded_tags,
        seeded_companies=seeded_companies,
        seeded_locations=seeded_locations,
    ):
        created_inventory = client.inventory.create(inventory_item=inventory)
        seeded.append(created_inventory)
    yield seeded
    for inventory in seeded:
        # If the inv has been used in a formulation, it cannot be deleted and will give a BadRequestError
        with suppress(NotFoundError, BadRequestError):
            client.inventory.delete(id=inventory.id)


@pytest.fixture(scope="session")
def seeded_parameters(client: Albert, seed_prefix: str) -> Iterator[list[Parameter]]:
    seeded = []
    for parameter in generate_parameter_seeds(seed_prefix):
        created_parameter = client.parameters.create(parameter=parameter)
        # Extra get_by_id is required to populate the category field on parameter
        seeded.append(client.parameters.get_by_id(id=created_parameter.id))
    yield seeded
    for parameter in seeded:
        with suppress(NotFoundError):
            client.parameters.delete(id=parameter.id)


@pytest.fixture(scope="session")
def seeded_parameter_groups(
    client: Albert,
    seed_prefix: str,
    seeded_parameters,
    seeded_tags,
    seeded_units,
    static_consumeable_parameter: Parameter,
) -> Iterator[list[ParameterGroup]]:
    seeded = []
    for parameter_group in generate_parameter_group_seeds(
        seed_prefix=seed_prefix,
        seeded_parameters=seeded_parameters,
        seeded_tags=seeded_tags,
        seeded_units=seeded_units,
        static_consumeable_parameter=static_consumeable_parameter,
    ):
        created_parameter_group = client.parameter_groups.create(parameter_group=parameter_group)
        seeded.append(created_parameter_group)

    # Avoid race condition while it populates through DBs
    time.sleep(1.5)

    yield seeded

    for parameter_group in seeded:
        with suppress(NotFoundError):
            client.parameter_groups.delete(id=parameter_group.id)


# PUT on lots is currently bugged. Teams discussion ongoing
@pytest.fixture(scope="session")
def seeded_lots(
    client: Albert,
    seeded_inventory,
    seeded_storage_locations,
    seeded_locations,
):
    seeded = []
    all_lots = generate_lot_seeds(
        seeded_inventory=seeded_inventory,
        seeded_storage_locations=seeded_storage_locations,
        seeded_locations=seeded_locations,
    )
    seeded = client.lots.create(lots=all_lots)
    yield seeded
    for lot in seeded:
        with suppress(NotFoundError):
            client.lots.delete(id=lot.id)


@pytest.fixture(scope="session")
def seeded_pricings(client: Albert, seed_prefix: str, seeded_inventory, seeded_locations):
    seeded = []
    for p in generate_pricing_seeds(seed_prefix, seeded_inventory, seeded_locations):
        seeded.append(client.pricings.create(pricing=p))
    yield seeded
    for p in seeded:
        with suppress(NotFoundError):
            client.pricings.delete(id=p.id)


@pytest.fixture(scope="session")
def seeded_workflows(
    client: Albert,
    seed_prefix: str,
    seeded_parameter_groups: list[ParameterGroup],
    seeded_parameters: list[Parameter],
    static_consumeable_parameter: Parameter,
    seeded_inventory: list[InventoryItem],
) -> list[Workflow]:
    all_workflows = generate_workflow_seeds(
        seed_prefix=seed_prefix,
        seeded_parameter_groups=seeded_parameter_groups,
        seeded_parameters=seeded_parameters,
        static_consumeable_parameter=static_consumeable_parameter,
        seeded_inventory=seeded_inventory,
    )

    return client.workflows.create(workflows=all_workflows)


@pytest.fixture(scope="session")
def seeded_products(
    client: Albert,
    seed_prefix: str,
    seeded_sheet: Sheet,
    seeded_inventory: list[InventoryItem],
) -> list[InventoryItem]:
    product_name_prefix = f"{seed_prefix} - My cool formulation"
    products = []

    components = [
        Component(inventory_item=seeded_inventory[0], amount=66),
        Component(inventory_item=seeded_inventory[1], amount=34),
    ]
    for n in range(4):
        products.append(
            seeded_sheet.add_formulation(
                formulation_name=f"{product_name_prefix} {str(n)}",
                components=components,
            )
        )
    return [
        x
        for x in client.inventory.list(
            category=InventoryCategory.FORMULAS,
            text=product_name_prefix,
        )
        if x.name.startswith(product_name_prefix)
    ]


@pytest.fixture(scope="session")
def seeded_tasks(
    client: Albert,
    seed_prefix: str,
    static_user: User,
    seeded_inventory,
    seeded_lots,
    seeded_projects,
    seeded_locations,
    seeded_data_templates,
    seeded_workflows,
    seeded_products,
):
    seeded = []
    all_tasks = generate_task_seeds(
        seed_prefix=seed_prefix,
        user=static_user,
        seeded_inventory=seeded_inventory,
        seeded_lots=seeded_lots,
        seeded_projects=seeded_projects,
        seeded_locations=seeded_locations,
        seeded_data_templates=seeded_data_templates,
        seeded_workflows=seeded_workflows,
        seeded_products=seeded_products,
    )
    for t in all_tasks:
        seeded.append(client.tasks.create(task=t))
    yield seeded
    for t in seeded:
        with suppress(NotFoundError, BadRequestError):
            client.tasks.delete(id=t.id)


@pytest.fixture(scope="session")
def seeded_notes(
    client: Albert,
    seeded_tasks: list[BaseTask],
    seeded_inventory: list[InventoryItem],
    seed_prefix: str,
):
    seeded = []
    for note in generate_note_seeds(
        seeded_tasks=seeded_tasks, seeded_inventory=seeded_inventory, seed_prefix=seed_prefix
    ):
        seeded.append(client.notes.create(note=note))
    yield seeded
    for note in seeded:
        with suppress(NotFoundError):
            client.notes.delete(id=note.id)


@pytest.fixture(scope="session")
def seeded_links(client: Albert, seeded_tasks: list[BaseTask]):
    seeded = client.links.create(links=generate_link_seeds(seeded_tasks=seeded_tasks))
    yield seeded
    for link in seeded:
        with suppress(NotFoundError):
            client.links.delete(id=link.id)<|MERGE_RESOLUTION|>--- conflicted
+++ resolved
@@ -22,7 +22,7 @@
 from albert.resources.lists import ListItem
 from albert.resources.locations import Location
 from albert.resources.parameter_groups import ParameterGroup
-from albert.resources.parameters import Parameter, ParameterCategory
+from albert.resources.parameters import Parameter
 from albert.resources.projects import Project
 from albert.resources.roles import Role
 from albert.resources.sheets import Component, Sheet
@@ -128,14 +128,7 @@
 
 @pytest.fixture(scope="session")
 def static_consumeable_parameter(client: Albert) -> Parameter:
-<<<<<<< HEAD
     return next(client.parameters.list(names="Consumables", exact_match=True))
-=======
-    parameters = list(client.parameters.list(names="Consumables", exact_match=True))
-    if not parameters:
-        raise ValueError("No parameters found with the name 'Consumables'")
-    return parameters[0]
->>>>>>> 63551d7e
 
 
 @pytest.fixture(scope="session")
