import time
import uuid
from collections.abc import Iterator
from contextlib import suppress

import jwt
import pytest

from albert import Albert
from albert.collections.worksheets import WorksheetCollection
from albert.exceptions import BadRequestError, ForbiddenError, NotFoundError
from albert.resources.btdataset import BTDataset
from albert.resources.btinsight import BTInsight
from albert.resources.btmodel import BTModel, BTModelSession
from albert.resources.cas import Cas
from albert.resources.companies import Company
from albert.resources.custom_fields import CustomField
from albert.resources.data_columns import DataColumn
from albert.resources.data_templates import DataTemplate
from albert.resources.files import FileCategory, FileInfo, FileNamespace
from albert.resources.inventory import InventoryCategory, InventoryItem
from albert.resources.lists import ListItem
from albert.resources.locations import Location
from albert.resources.parameter_groups import ParameterGroup
from albert.resources.parameters import Parameter
from albert.resources.projects import Project
from albert.resources.roles import Role
from albert.resources.sheets import Component, Sheet
from albert.resources.tags import Tag
from albert.resources.tasks import BaseTask
from albert.resources.units import Unit
from albert.resources.users import User
from albert.resources.workflows import Workflow
from albert.resources.worksheets import Worksheet
from albert.utils.client_credentials import ClientCredentials
from tests.seeding import (
    generate_cas_seeds,
    generate_company_seeds,
    generate_custom_fields,
    generate_data_column_seeds,
    generate_data_template_seeds,
    generate_inventory_seeds,
    generate_list_item_seeds,
    generate_location_seeds,
    generate_lot_seeds,
    generate_note_seeds,
    generate_parameter_group_seeds,
    generate_parameter_seeds,
    generate_pricing_seeds,
    generate_project_seeds,
    generate_storage_location_seeds,
    generate_tag_seeds,
<<<<<<< HEAD
    generate_teams_seeds,
=======
    generate_task_seeds,
>>>>>>> 01e4c912
    generate_unit_seeds,
    generate_workflow_seeds,
)


@pytest.fixture(scope="session")
def client() -> Albert:
    credentials = ClientCredentials.from_env(
        client_id_env="ALBERT_CLIENT_ID_SDK",
        client_secret_env="ALBERT_CLIENT_SECRET_SDK",
    )
    return Albert(
        base_url="https://app.albertinvent.com",
        client_credentials=credentials,
    )


@pytest.fixture(scope="session")
def seed_prefix() -> str:
    return f"SDK-Test-{uuid.uuid4()}"


### STATIC RESOURCES -- CANNOT BE DELETED


@pytest.fixture(scope="session")
def static_image_file(client: Albert) -> FileInfo:
    try:
        r = client.files.get_by_name(name="dontpanic.jpg", namespace=FileNamespace.RESULT)
    except:
        with open("tests/data/dontpanic.jpg", "rb") as file:
            client.files.sign_and_upload_file(
                data=file,
                name="dontpanic.jpg",
                namespace=FileNamespace.RESULT,
                content_type="image/jpeg",
            )
        r = client.files.get_by_name(name="dontpanic.jpg", namespace=FileNamespace.RESULT)
    return r


@pytest.fixture(scope="session")
def static_sds_file(client: Albert) -> FileInfo:
    try:
        r = client.files.get_by_name(name="SDS_HCL.pdf", namespace=FileNamespace.RESULT)
    except:
        with open("tests/data/SDS_HCL.pdf", "rb") as file:
            client.files.sign_and_upload_file(
                data=file,
                name="SDS_HCL.pdf",
                namespace=FileNamespace.RESULT,
                content_type="application/pdf",
                category=FileCategory.SDS,
            )
        r = client.files.get_by_name(name="SDS_HCL.pdf", namespace=FileNamespace.RESULT)
    return r


@pytest.fixture(scope="session")
def static_user(client: Albert) -> User:
    # Users cannot be deleted, so we just pull the SDK client user for testing
    # Do not write to/modify this resource since it is shared across all test runs
    claims = jwt.decode(client.session._access_token, options={"verify_signature": False})
    user_id = claims["id"]
    return client.users.get_by_id(id=user_id)


@pytest.fixture(scope="session")
def static_roles(client: Albert) -> list[Role]:
    # Roles are not deleted or created. We just use the existing roles.
    return list(client.roles.list())


@pytest.fixture(scope="session")
def static_custom_fields(client: Albert) -> list[CustomField]:
    seeded = []
    for cf in generate_custom_fields():
        try:
            registered_cf = client.custom_fields.create(custom_field=cf)
        except BadRequestError as e:
            # If it's already registered, this will raise a BadRequestError
            registered_cf = client.custom_fields.get_by_name(name=cf.name)
            if registered_cf is None:  # If it was something else, raise the error
                raise e
        seeded.append(registered_cf)
    return seeded


@pytest.fixture(scope="session")
def static_lists(
    client: Albert,
    static_custom_fields: list[CustomField],
) -> list[ListItem]:
    seeded = []
    for list_item in generate_list_item_seeds(seeded_custom_fields=static_custom_fields):
        try:
            created_list = client.lists.create(list_item=list_item)
        except BadRequestError as e:
            # If it's already registered, this will raise a BadRequestError
            created_list = client.lists.get_matching_item(
                name=list_item.name, list_type=list_item.list_type
            )
            if created_list is None:
                raise e
        seeded.append(created_list)
    return seeded


@pytest.fixture(scope="session")
def static_btdataset(client: Albert) -> BTDataset:
    return client.btdatasets.get_by_id(id="DST1")


@pytest.fixture(scope="session")
def static_btinsight(client: Albert) -> BTInsight:
    return client.btinsights.get_by_id(id="INS10")


@pytest.fixture(scope="session")
def static_btmodelsession(client: Albert) -> BTModelSession:
    return client.btmodelsessions.get_by_id(id="MDS1")


@pytest.fixture(scope="session")
def static_btmodel(static_btmodelsession: BTModelSession) -> BTModel:
    return static_btmodelsession.models.get_by_id(id="MDL1")


### SEEDED RESOURCES -- CREATED ONCE PER SESSION, CAN BE DELETED


@pytest.fixture(scope="session")
def seeded_cas(client: Albert, seed_prefix: str) -> Iterator[list[Cas]]:
    seeded = []
    for cas in generate_cas_seeds(seed_prefix):
        created_cas = client.cas_numbers.create(cas=cas)
        seeded.append(created_cas)

    # Avoid race condition while it populated through DBs
    time.sleep(1.5)

    yield seeded

    for cas in seeded:
        with suppress(BadRequestError | NotFoundError):
            client.cas_numbers.delete(id=cas.id)


@pytest.fixture(scope="session")
def seeded_locations(client: Albert, seed_prefix: str) -> Iterator[list[Location]]:
    seeded = []
    for location in generate_location_seeds(seed_prefix):
        created_location = client.locations.create(location=location)
        seeded.append(created_location)

    yield seeded

    for location in seeded:
        with suppress(NotFoundError):
            client.locations.delete(id=location.id)


@pytest.fixture(scope="session")
def seeded_projects(
    client: Albert,
    seed_prefix: str,
    seeded_locations: list[Location],
) -> Iterator[list[Project]]:
    seeded = []
    for project in generate_project_seeds(
        seed_prefix=seed_prefix, seeded_locations=seeded_locations
    ):
        created_project = client.projects.create(project=project)
        seeded.append(created_project)

    yield seeded

    for project in seeded:
        with suppress(NotFoundError):
            client.projects.delete(id=project.id)


@pytest.fixture(scope="session")
def seeded_companies(client: Albert, seed_prefix: str) -> Iterator[list[Company]]:
    seeded = []
    for company in generate_company_seeds(seed_prefix):
        created_company = client.companies.create(company=company)
        seeded.append(created_company)

    yield seeded

    # ForbiddenError is raised when trying to delete a company that has InventoryItems associated with it (may be a bug. Teams discussion ongoing)
    for company in seeded:
        with suppress(NotFoundError, ForbiddenError, BadRequestError):
            client.companies.delete(id=company.id)


@pytest.fixture(scope="session")
def seeded_storage_locations(
    client: Albert,
    seeded_locations: list[Location],
) -> Iterator[list[Location]]:
    seeded = []
    for storage_location in generate_storage_location_seeds(seeded_locations=seeded_locations):
        created_location = client.storage_locations.create(storage_location=storage_location)
        seeded.append(created_location)

    yield seeded

    for storage_location in seeded:
        with suppress(NotFoundError):
            client.storage_locations.delete(id=storage_location.id)


@pytest.fixture(scope="session")
def seeded_tags(client: Albert, seed_prefix: str) -> Iterator[list[Tag]]:
    seeded = []
    for tag in generate_tag_seeds(seed_prefix):
        created_tag = client.tags.create(tag=tag)
        seeded.append(created_tag)

    yield seeded

    for tag in seeded:
        with suppress(NotFoundError, BadRequestError):
            client.tags.delete(id=tag.id)


@pytest.fixture(scope="session")
def seeded_units(client: Albert, seed_prefix: str) -> Iterator[list[Unit]]:
    seeded = []
    for unit in generate_unit_seeds(seed_prefix):
        created_unit = client.units.create(unit=unit)
        seeded.append(created_unit)

    # Avoid race condition while it populated through search DBs
    time.sleep(1.5)

    yield seeded

    for unit in seeded:
        with suppress(NotFoundError, BadRequestError):
            client.units.delete(id=unit.id)


@pytest.fixture(scope="session")
def seeded_data_columns(
    client: Albert,
    seed_prefix: str,
    seeded_units: list[Unit],
) -> Iterator[list[DataColumn]]:
    seeded = []
    for data_column in generate_data_column_seeds(
        seed_prefix=seed_prefix,
        seeded_units=seeded_units,
    ):
        created_data_column = client.data_columns.create(data_column=data_column)
        seeded.append(created_data_column)

    # Avoid race condition while it populated through search DBs
    time.sleep(1.5)

    yield seeded

    for data_column in seeded:
        with suppress(
            NotFoundError, BadRequestError
        ):  # used on deleted InventoryItem properties are blocking. Instead of making static to accomidate the unexpected behavior, doing this instead
            client.data_columns.delete(id=data_column.id)


@pytest.fixture(scope="session")
def seeded_data_templates(
    client: Albert,
    seed_prefix: str,
    static_user: User,
    seeded_data_columns: list[DataColumn],
    seeded_units: list[Unit],
) -> Iterator[list[DataTemplate]]:
    seeded = []
    for data_template in generate_data_template_seeds(
        user=static_user,
        seed_prefix=seed_prefix,
        seeded_data_columns=seeded_data_columns,
        seeded_units=seeded_units,
    ):
        dt = client.data_templates.create(data_template=data_template)
        seeded.append(dt)

    # Avoid race condition while it populated through search DBs
    time.sleep(1.5)

    yield seeded

    for data_template in seeded:
        with suppress(NotFoundError):
            client.data_templates.delete(id=data_template.id)


@pytest.fixture(scope="session")
def seeded_worksheet(client: Albert, seeded_projects: list[Project]) -> Worksheet:
    collection = WorksheetCollection(session=client.session)
    try:
        wksht = collection.get_by_project_id(project_id=seeded_projects[0].id)
    except NotFoundError:
        wksht = collection.setup_worksheet(project_id=seeded_projects[0].id)
    if wksht.sheets is None or wksht.sheets == []:
        wksht = collection.setup_new_worksheet_blank(
            project_id=seeded_projects[0].id, sheet_name="test"
        )
    else:
        for s in wksht.sheets:
            if not s.name.lower().startswith("test"):
                s.rename(new_name=f"test {s.name}")
                return collection.get_by_project_id(project_id=seeded_projects[0].id)
    return wksht


@pytest.fixture(scope="session")
def seeded_sheet(seeded_worksheet: Worksheet) -> Sheet:
    for s in seeded_worksheet.sheets:
        if s.name.lower().startswith("test"):
            return s


@pytest.fixture(scope="session")
def seeded_inventory(
    client: Albert,
    seed_prefix: str,
    seeded_cas,
    seeded_tags,
    seeded_companies,
    seeded_locations,
) -> Iterator[list[InventoryItem]]:
    seeded = []
    for inventory in generate_inventory_seeds(
        seed_prefix=seed_prefix,
        seeded_cas=seeded_cas,
        seeded_tags=seeded_tags,
        seeded_companies=seeded_companies,
        seeded_locations=seeded_locations,
    ):
        created_inventory = client.inventory.create(inventory_item=inventory)
        seeded.append(created_inventory)
    yield seeded
    for inventory in seeded:
        # If the inv has been used in a formulation, it cannot be deleted and will give a BadRequestError
        with suppress(NotFoundError, BadRequestError):
            client.inventory.delete(id=inventory.id)


@pytest.fixture(scope="session")
def seeded_parameters(client: Albert, seed_prefix: str) -> Iterator[list[Parameter]]:
    seeded = []
    for parameter in generate_parameter_seeds(seed_prefix):
        created_parameter = client.parameters.create(parameter=parameter)
        # Extra get_by_id is required to populate the category field on parameter
        seeded.append(client.parameters.get_by_id(id=created_parameter.id))
    yield seeded
    for parameter in seeded:
        with suppress(NotFoundError):
            client.parameters.delete(id=parameter.id)


@pytest.fixture(scope="session")
def seeded_parameter_groups(
    client: Albert,
    seed_prefix: str,
    seeded_parameters,
    seeded_tags,
    seeded_units,
) -> Iterator[list[ParameterGroup]]:
    seeded = []
    for parameter_group in generate_parameter_group_seeds(
        seed_prefix=seed_prefix,
        seeded_parameters=seeded_parameters,
        seeded_tags=seeded_tags,
        seeded_units=seeded_units,
    ):
        created_parameter_group = client.parameter_groups.create(parameter_group=parameter_group)
        seeded.append(created_parameter_group)

    # Avoid race condition while it populates through DBs
    time.sleep(1.5)

    yield seeded

    for parameter_group in seeded:
        with suppress(NotFoundError):
            client.parameter_groups.delete(id=parameter_group.id)


# PUT on lots is currently bugged. Teams discussion ongoing
@pytest.fixture(scope="session")
def seeded_lots(
    client: Albert,
    seeded_inventory,
    seeded_storage_locations,
    seeded_locations,
):
    seeded = []
    all_lots = generate_lot_seeds(
        seeded_inventory=seeded_inventory,
        seeded_storage_locations=seeded_storage_locations,
        seeded_locations=seeded_locations,
    )
    seeded = client.lots.create(lots=all_lots)
    yield seeded
    for lot in seeded:
        with suppress(NotFoundError):
            client.lots.delete(id=lot.id)


@pytest.fixture(scope="session")
def seeded_pricings(client: Albert, seed_prefix: str, seeded_inventory, seeded_locations):
    seeded = []
    for p in generate_pricing_seeds(seed_prefix, seeded_inventory, seeded_locations):
        seeded.append(client.pricings.create(pricing=p))
    yield seeded
    for p in seeded:
        with suppress(NotFoundError):
            client.pricings.delete(id=p.id)


@pytest.fixture(scope="session")
def seeded_teams(client: Albert):
    seeded = []  # init list
    all_teams = generate_teams_seeds()  # get list of teams from "seeding.py"
    for t in all_teams:
        seeded.append(client.teams.create(team=t))  # create all teams -> "setup"
    yield seeded
    for t in seeded:
        with suppress(NotFoundError):
            client.teams.delete(team_id=t.id)  # delete all teams -> "cleanup"


@pytest.fixture(scope="session")
def seeded_workflows(
    client: Albert,
    seed_prefix: str,
    seeded_parameter_groups: list[ParameterGroup],
    seeded_parameters: list[Parameter],
) -> list[Workflow]:
    all_workflows = generate_workflow_seeds(
        seed_prefix=seed_prefix,
        seeded_parameter_groups=seeded_parameter_groups,
        seeded_parameters=seeded_parameters,
    )

    return client.workflows.create(workflows=all_workflows)


@pytest.fixture(scope="session")
def seeded_products(
    client: Albert,
    seed_prefix: str,
    seeded_sheet: Sheet,
    seeded_inventory: list[InventoryItem],
) -> list[InventoryItem]:
    products = []

    components = [
        Component(inventory_item=seeded_inventory[0], amount=66),
        Component(inventory_item=seeded_inventory[1], amount=34),
    ]
    for n in range(4):
        products.append(
            seeded_sheet.add_formulation(
                formulation_name=f"{seed_prefix} - My cool formulation {str(n)}",
                components=components,
            )
        )
    return list(
        client.inventory.list(
            category=InventoryCategory.FORMULAS,
            text=f"{seed_prefix} - My cool formulation",
        )
    )


@pytest.fixture(scope="session")
def seeded_tasks(
    client: Albert,
    seed_prefix: str,
    static_user: User,
    seeded_inventory,
    seeded_lots,
    seeded_projects,
    seeded_locations,
    seeded_data_templates,
    seeded_workflows,
    seeded_products,
):
    seeded = []
    all_tasks = generate_task_seeds(
        seed_prefix=seed_prefix,
        user=static_user,
        seeded_inventory=seeded_inventory,
        seeded_lots=seeded_lots,
        seeded_projects=seeded_projects,
        seeded_locations=seeded_locations,
        seeded_data_templates=seeded_data_templates,
        seeded_workflows=seeded_workflows,
        seeded_products=seeded_products,
    )
    for t in all_tasks:
        seeded.append(client.tasks.create(task=t))
    yield seeded
    for t in seeded:
        with suppress(NotFoundError, BadRequestError):
            client.tasks.delete(id=t.id)


@pytest.fixture(scope="session")
def seeded_notes(
    client: Albert,
    seeded_tasks: list[BaseTask],
    seeded_inventory: list[InventoryItem],
    seed_prefix: str,
):
    seeded = []
    for note in generate_note_seeds(
        seeded_tasks=seeded_tasks, seeded_inventory=seeded_inventory, seed_prefix=seed_prefix
    ):
        seeded.append(client.notes.create(note=note))
    yield seeded
<<<<<<< HEAD
    # workflows cannot be deleted
=======
    for note in seeded:
        with suppress(NotFoundError):
            client.notes.delete(id=note.id)
>>>>>>> 01e4c912
<|MERGE_RESOLUTION|>--- conflicted
+++ resolved
@@ -50,11 +50,7 @@
     generate_project_seeds,
     generate_storage_location_seeds,
     generate_tag_seeds,
-<<<<<<< HEAD
     generate_teams_seeds,
-=======
-    generate_task_seeds,
->>>>>>> 01e4c912
     generate_unit_seeds,
     generate_workflow_seeds,
 )
@@ -563,6 +559,7 @@
     for t in all_tasks:
         seeded.append(client.tasks.create(task=t))
     yield seeded
+    # workflows cannot be deleted
     for t in seeded:
         with suppress(NotFoundError, BadRequestError):
             client.tasks.delete(id=t.id)
@@ -581,10 +578,6 @@
     ):
         seeded.append(client.notes.create(note=note))
     yield seeded
-<<<<<<< HEAD
-    # workflows cannot be deleted
-=======
     for note in seeded:
         with suppress(NotFoundError):
             client.notes.delete(id=note.id)
->>>>>>> 01e4c912
