--- conflicted
+++ resolved
@@ -181,13 +181,8 @@
     yield seeded  # Provide the seeded tags to the test
 
     # Teardown - delete the seeded tags after the test
-<<<<<<< HEAD
-    with suppress(NotFoundError, BadRequestError):
-        for tag in seeded:
-=======
     for tag in seeded:
         with suppress(NotFoundError, BadRequestError):
->>>>>>> 10d94ee1
             client.tags.delete(tag_id=tag.id)
 
 
