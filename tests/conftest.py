--- conflicted
+++ resolved
@@ -407,7 +407,6 @@
 
 
 @pytest.fixture(scope="session")
-<<<<<<< HEAD
 def seeded_teams(client: Albert):
     seeded = []  # init list
     all_teams = generate_teams_seeds()  # get list of teams from "seeding.py"
@@ -417,7 +416,9 @@
     for t in seeded:
         with suppress(NotFoundError):
             client.teams.delete(team_id=t.id)  # delete all teams -> "cleanup"
-=======
+
+
+@pytest.fixture(scope="session")
 def seeded_workflows(
     client: Albert,
     seeded_parameter_groups: list[ParameterGroup],
@@ -431,4 +432,3 @@
         seeded.append(client.workflows.create(workflow=wf))
     yield seeded
     # workflows cannot be deleted
->>>>>>> f28a9cd2
