from uuid import uuid4

from albert.resources.base import BaseEntityLink, SecurityClass
from albert.resources.cas import Cas, CasCategory
from albert.resources.companies import Company
from albert.resources.custom_fields import (
    CustomField,
    FieldCategory,
    FieldType,
    ServiceType,
)
from albert.resources.data_columns import DataColumn
from albert.resources.data_templates import DataColumnValue, DataTemplate
from albert.resources.inventory import (
    CasAmount,
    InventoryCategory,
    InventoryItem,
    InventoryMinimum,
    InventoryUnitCategory,
)
from albert.resources.lists import ListItem
from albert.resources.locations import Location
from albert.resources.lots import (
    Lot,
)
from albert.resources.parameter_groups import ParameterGroup, ParameterValue, PGType
from albert.resources.parameters import Parameter, ParameterCategory
from albert.resources.pricings import Pricing
from albert.resources.projects import (
    GridDefault,
    Project,
    ProjectClass,
)
from albert.resources.roles import Role
from albert.resources.storage_locations import StorageLocation
from albert.resources.tags import Tag
from albert.resources.teams import Team
from albert.resources.units import Unit, UnitCategory
from albert.resources.users import User, UserClass
from albert.resources.workflows import (
    Interval,
    ParameterGroupSetpoints,
    ParameterSetpoint,
    Workflow,
)


def generate_custom_fields() -> list[CustomField]:
    services = [
        ServiceType.INVENTORIES,
        ServiceType.LOTS,
        ServiceType.PROJECTS,
        ServiceType.TASKS,
        ServiceType.USERS,
    ]

    seeds = []

    for service in services:
        # Create a string-type field for the service
        seeds.append(
            CustomField(
                name=f"test_{service.value}_string_field",
                field_type=FieldType.STRING,
                display_name=f"TEST {service.value.capitalize()} String Field",
                service=service,
            )
        )

        # Create a list-type field for the service
        seeds.append(
            CustomField(
                name=f"test_{service.value}_list_field",
                field_type=FieldType.LIST,
                display_name=f"TEST {service.value.capitalize()} List Field",
                service=service,
                category=FieldCategory.USER_DEFINED,
                min=1,
                max=5,
            )
        )

    return seeds


def generate_list_item_seeds(seeded_custom_fields: list[CustomField]) -> list[ListItem]:
    """
    Generates a list of ListItem seed objects for testing without IDs.

    Returns
    -------
    List[ListItem]
        A list of ListItem objects with different permutations.
    """

    list_custom_fields = [x for x in seeded_custom_fields if x.field_type == FieldType.LIST]
    all_list_items = []
    for custom_field in list_custom_fields:
        for i in range(0, 2):
            all_list_items.append(
                ListItem(
                    name=f"{custom_field.display_name} Option {i}",
                    category=custom_field.category,
                    list_type=custom_field.name,
                )
            )
    return all_list_items


def generate_cas_seeds() -> list[Cas]:
    """
    Generates a list of CAS seed objects for testing without IDs.

    Returns
    -------
    List[Cas]
        A list of Cas objects with different permutations.
    """

    return [
        # CAS with basic fields
        Cas(
            number="TEST-50-00-0",
            description="Formaldehyde",
            category=CasCategory.USER,
            smiles="C=O",
        ),
        Cas(
            number="TEST-64-17-5",
            description="Ethanol",
            category=CasCategory.TSCA_PUBLIC,
            smiles="C2H5OH",
        ),
        # CAS with optional fields filled out
        Cas(
            number="TEST-7732-18-5",
            description="Water",
            notes="Common solvent",
            category=CasCategory.NOT_TSCA,
            smiles="O",
            inchi_key="XLYOFNOQVPJJNP-UHFFFAOYSA-N",
            iupac_name="Oxidane",
            name="Water",
        ),
        # CAS with external database reference
        Cas(
            number="TEST-7440-57-5",
            description="Gold",
            category=CasCategory.EXTERNAL,
            smiles="[Au]",
            inchi_key="N/A",
            iupac_name="Gold",
            name="Gold",
        ),
        # CAS with unknown classification
        Cas(
            number="TEST-1234-56-7", description="Unknown substance", category=CasCategory.UNKNOWN
        ),
    ]


def generate_company_seeds() -> list[Company]:
    """
    Generates a list of Company seed objects for testing without IDs.

    Returns
    -------
    List[Company]
        A list of Company objects with different permutations.
    """

    return [
        # Basic company with name only
        Company(name="TEST - Acme Corporation"),
        # Company with a full name and additional private attribute (distance)
        Company(name="TEST - Globex Corporation"),
        # Another company
        Company(name="TEST - Initech"),
        # One more company with a distance attribute
        Company(name="TEST - Umbrella Corp"),
    ]


def generate_location_seeds() -> list[Location]:
    """
    Generates a list of Location seed objects for testing without IDs.

    Returns
    -------
    List[Location]
        A list of Location objects with different permutations.
    """

    return [
        # Basic location with required fields (name, latitude, longitude, address)
        Location(
            name="TEST - Warehouse A",
            latitude=40.7,
            longitude=-74.0,
            address="123 Warehouse St, New York, NY",
        ),
        # Location with full fields including optional country
        Location(
            name="TEST - Headquarters",
            latitude=37.8,
            longitude=-122.4,
            address="123 Market St, San Francisco, CA",
            country="US",
        ),
        # Location with required fields but without the country
        Location(
            name="TEST - Remote Office",
            latitude=48.9,
            longitude=2.4,
            address="10 Office Lane, Paris",
        ),
        # Another location with all fields
        Location(
            name="TEST - Test Site",
            latitude=51.5,
            longitude=-0.1,
            address="Test Facility, London",
            country="GB",
        ),
    ]


def generate_storage_location_seeds(seeded_locations: list[Location]) -> list[StorageLocation]:
    """
    Generates a list of StorageLocation seed objects for testing without IDs.

    Parameters
    ----------
    seeded_locations : List[Location]
        List of seeded Location objects.

    Returns
    -------
    List[StorageLocation]
        A list of StorageLocation objects with different permutations.
    """

    return [
        # Basic storage location with required fields
        StorageLocation(
            name="TEST - Warehouse A",
            location=BaseEntityLink(id=seeded_locations[0].id),
            address="123 Warehouse St, New York, NY",
        ),
        # Storage location with full fields including optional country
        StorageLocation(
            name="TEST - Storage Room 1",
            location=BaseEntityLink(id=seeded_locations[1].id),
            address="123 Storage St, San Francisco, CA",
            country="US",
        ),
        # Storage location with required fields but without the country
        StorageLocation(
            name="TEST - Storage Room 2",
            location=BaseEntityLink(id=seeded_locations[0].id),
            address="10 Storage Lane, Paris",
        ),
        # Another storage location with all fields
        StorageLocation(
            name="TEST - Storage Room 3",
            location=BaseEntityLink(id=seeded_locations[1].id),
            address="Test Storage Facility, London",
            country="GB",
        ),
    ]


def generate_project_seeds(seeded_locations: list[Location]) -> list[Project]:
    """
    Generates a list of Project seed objects for testing without IDs.

    Parameters
    ----------
    seeded_locations : List[Location]
        List of seeded Location objects.

    Returns
    -------
    List[Project]
        A list of Project objects with different permutations.
    """

    return [
        # Project with basic metadata and public classification
        Project(
            description="TEST - A basic development project.",
            locations=[BaseEntityLink(id=seeded_locations[0].id)],
            project_class=ProjectClass.PRIVATE,
            # metadata=Metadata(
            #     adpNumber="adp123",
            # ),
        ),
        # Project with shared classification and advanced metadata
        Project(
            description="TEST - A public research project focused on new materials.",
            locations=[BaseEntityLink(id=seeded_locations[1].id)],
            project_class=ProjectClass.PUBLIC,
            grid=GridDefault.WKS,
        ),
        # Project with production category and custom ACLs
        Project(
            description="TEST - A private production project",
            locations=[
                BaseEntityLink(id=seeded_locations[0].id),
                BaseEntityLink(id=seeded_locations[1].id),
            ],
            project_class=ProjectClass.PRIVATE,
        ),
    ]


def generate_tag_seeds() -> list[Tag]:
    """
    Generates a list of Tag seed objects for testing without IDs.

    Returns
    -------
    List[Tag]
        A list of Tag objects with different permutations.
    """

    return [
        Tag(tag="TEST-TAG-inventory-tag-1"),
        Tag(tag="TEST-TAG-inventory-tag-2"),
        Tag(tag="TEST-TAG-company-tag-1"),
        Tag(tag="TEST-TAG-company-tag-2"),
    ]


def generate_unit_seeds() -> list[Unit]:
    """
    Generates a list of Unit seed objects for testing without IDs.

    Returns
    -------
    List[Unit]
        A list of Unit objects with different permutations.
    """

    return [
        # Basic unit with length category
        Unit(
            name="TEST - Meter",
            symbol="m",
            synonyms=["Metre"],
            category=UnitCategory.LENGTH,
            verified=True,
        ),
        # Unit with mass category
        Unit(name="TEST - Kilogram", symbol="kg", category=UnitCategory.MASS, verified=True),
        # Unit with temperature category and synonyms
        Unit(
            name="TEST - Celsius",
            symbol="°C",
            synonyms=["Centigrade"],
            category=UnitCategory.TEMPERATURE,
            verified=False,
        ),
        # Unit with energy category
        Unit(name="TEST - Joule", symbol="J", category=UnitCategory.ENERGY, verified=True),
        # Unit with volume category
        Unit(
            name="TEST - Liter",
            symbol="L",
            synonyms=["Litre"],
            category=UnitCategory.VOLUME,
            verified=True,
        ),
    ]


def generate_data_column_seeds(seeded_units) -> list[DataColumn]:
    """
    Generates a list of DataColumn seed objects for testing without IDs.

    Returns
    -------
    List[DataColumn]
        A list of DataColumn objects with different permutations.
    """

    return [
        # Basic data column with required fields
        DataColumn(
            name="TEST - only unit 1",
            unit=BaseEntityLink(id=seeded_units[0].id),
        ),
        # Data column with full fields including optional calculation
        DataColumn(
            name="TEST - unit and calculation",
            unit=BaseEntityLink(id=seeded_units[1].id),
            calculation="Pressure = Force / Area",
        ),
        # Data column with required fields but without the calculation
        DataColumn(
            name="TEST - only name",
        ),
        # Another data column with all fields
        DataColumn(
            name="TEST - only calculation",
            calculation="Mass = Density * Volume",
        ),
    ]


def generate_data_template_seeds(
    seeded_data_columns: list[DataColumn], seeded_units: list[Unit], seeded_users: list[User]
) -> list[DataTemplate]:
    return [
        DataTemplate(
            name="TEST - Basic Data Template",
            description="A basic data template with no metadata.",
            data_column_values=[
                DataColumnValue(
                    data_column=seeded_data_columns[0],
                    value="25.0",
                    unit=BaseEntityLink(id=seeded_units[0].id),
                )
            ],
        ),
        DataTemplate(
            name="TEST - ACL Data Template",
            description="A basic data template with no metadata.",
            data_column_values=[
                DataColumnValue(
                    data_column=seeded_data_columns[0],
                    value="45.0",
                    unit=seeded_units[0],
                )
            ],
            users_with_access=[seeded_users[0], seeded_users[1]],
        ),
        DataTemplate(
            name="TEST - Data Template with Calculations",
            description="A data template with calculations.",
            data_column_values=[
                DataColumnValue(
                    data_column_id=seeded_data_columns[0].id,
                    unit=seeded_units[0],
                ),
                DataColumnValue(
                    data_column=seeded_data_columns[1],
                    calculation=f"={seeded_data_columns[0].name}/2",
                    unit=seeded_units[0],
                ),
            ],
        ),
    ]


def generate_user_seeds(seeded_locations: list[Location], seeded_roles: list[Role]) -> list[User]:
    """
    Generates a list of User seed objects for testing without IDs.

    Parameters
    ----------
    seeded_locations : List[Location]
        List of seeded Location objects.
    seeded_roles : List[Role]
        List of seeded Role objects.

    Returns
    -------
    List[User]
        A list of User objects with different permutations.
    """

    return [
        # Basic standard user with metadata and one role
        User(
            name="TEST - Alice Smith",
            location=seeded_locations[0],
            email="testcase_alice.smith@example.com",
            roles=[seeded_roles[0]],
            user_class=UserClass.STANDARD,
        ),
        # Privileged user with no metadata
        User(
            name="TEST - Bob Johnson",
            location=seeded_locations[1],
            email="testcase_bob.johnson@example.com",
            roles=[seeded_roles[0]],
            user_class=UserClass.STANDARD,
        ),
        # Admin user with full metadata
        User(
            name="TEST - Charlie Brown",
            location=seeded_locations[2],
            email="testcase_charlie.brown@example.com",
            roles=[seeded_roles[0]],
            user_class=UserClass.STANDARD,
        ),
    ]


def generate_parameter_seeds() -> list[Parameter]:
    """
    Generates a list of Parameter seed objects for testing without IDs.

    Returns
    -------
    List[Parameter]
        A list of Parameter objects with different permutations.
    """

    return [
        Parameter(name="TEST - Temperature", category=ParameterCategory.NORMAL),
        Parameter(
            name="TEST - Pressure",
            category=ParameterCategory.SPECIAL,
        ),
        Parameter(
            name="TEST - Volume",
        ),
        Parameter(
            name="TEST - Mass",
            category=ParameterCategory.NORMAL,
        ),
        Parameter(
            name="TEST - Length",
            category=ParameterCategory.NORMAL,
        ),
    ]


def generate_parameter_group_seeds(
    seeded_parameters: list[Parameter], seeded_tags: list[Tag], seeded_units: list[Unit]
) -> list[ParameterGroup]:
    """
    Generates a list of ParameterGroup seed objects for testing without IDs.

    Parameters
    ----------
    seeded_parameters : List[Parameter]
        List of seeded Parameter objects.

    Returns
    -------
    List[ParameterGroup]
        A list of ParameterGroup objects with different permutations.
    """

    return [
        # Basic ParameterGroup with required fields
        ParameterGroup(
            name="TEST - General Parameters",
            type=PGType.PROPERTY,
            parameters=[
                ParameterValue(
                    id=seeded_parameters[0].id,
                    value="25.0",
                    unit=seeded_units[1],
                )
            ],
        ),
        # ParameterGroup with all fields filled out
        ParameterGroup(
            name="TEST - Batch Parameters",
            description="Parameters for batch processing",
            type=PGType.BATCH,
            security_class=SecurityClass.RESTRICTED,
            parameters=[
                ParameterValue(
                    id=seeded_parameters[1].id,
                    value="100.0",
                    unit=seeded_units[0],
                ),
                ParameterValue(
                    id=seeded_parameters[2].id,
                    value="500.0",
                    unit=seeded_units[2],
                ),
            ],
            tags=[seeded_tags[0]],
        ),
        # ParameterGroup with no tags or metadata
        ParameterGroup(
            name="TEST - Property Parameters",
            type=PGType.PROPERTY,
            parameters=[
                ParameterValue(
                    id=seeded_parameters[3].id,
                    value="75.0",
                    unit=seeded_units[0],
                ),
                ParameterValue(
                    id=seeded_parameters[4].id,
                    value="2.5",
                    unit=seeded_units[3],
                ),
            ],
        ),
    ]


def generate_inventory_seeds(
    seeded_cas: list[Cas],
    seeded_tags: list[Tag],
    seeded_companies: list[Company],
    seeded_locations: list[Location],
) -> list[InventoryItem]:
    """Generates a list of InventoryItem seed objects for testing."""
    return [
        InventoryItem(
            name="TEST - Sodium Chloride",
            description="TEST - Common salt used in various applications.",
            category=InventoryCategory.RAW_MATERIALS,
            unit_category=InventoryUnitCategory.MASS,
            security_class=SecurityClass.SHARED,
            company=seeded_companies[0],
        ),
        InventoryItem(
            name="TEST - Ethanol",
            description="TEST - A volatile, flammable liquid used in chemical synthesis.",
            category=InventoryCategory.CONSUMABLES.value,
            unit_category=InventoryUnitCategory.VOLUME.value,
            tags=seeded_tags[0:1],
            cas=[CasAmount(id=seeded_cas[1].id, min=0.98, max=1, cas_smiles=seeded_cas[1].smiles)],
            security_class=SecurityClass.SHARED,
            company=seeded_companies[1].name,  # ensure it knows to use the company object
        ),
        InventoryItem(
            name="TEST - Hydrochloric Acid",
            description="TEST - Strong acid used in various industrial processes.",
            category=InventoryCategory.RAW_MATERIALS,
            unit_category=InventoryUnitCategory.VOLUME,
            cas=[
                # ensure it will reslove the cas obj to an id
                CasAmount(cas=seeded_cas[0], min=0.50, max=1.0, cas_smiles=seeded_cas[0].smiles),
                CasAmount(id=seeded_cas[1].id, min=0.30, max=0.6, cas_smiles=seeded_cas[1].smiles),
            ],
            security_class=SecurityClass.SHARED,
            company=seeded_companies[1],
            minimim=[
                InventoryMinimum(minimum=10.0, location=seeded_locations[0]),
                InventoryMinimum(minimum=20.0, id=seeded_locations[1].id),
            ],
            tags=[seeded_tags[0].tag],  # make sure it knows to use the tag object
        ),
    ]


def generate_lot_seeds(
    seeded_locations: list[Location],
    seeded_inventory: list[InventoryItem],
    seeded_storage_locations: list[StorageLocation],
) -> list[Lot]:
    """
    Generates a list of Lot seed objects for testing without IDs.

    Returns
    -------
    List[Lot]
        A list of Lot objects with different permutations.
    """

    return [
        # Basic Lot with metadata and default status
        Lot(
            inventory_id=seeded_inventory[0].id,
            storage_location=BaseEntityLink(id=seeded_storage_locations[0].id),
            initial_quantity=100.0,
            cost=50.0,
            inventory_on_hand=90.0,
            lot_number="LOT001",
            expiration_date="2025-12-31",
            manufacturer_lot_number="MLN12345",
            location=BaseEntityLink(id=seeded_locations[1].id),
            # metadata=LotMetadata(
            #     asset_tag="ASSET001",
            #     serial_number="SN123",
            #     quality_number="QN123",
            #     distributor="Distributor A",
            # ),
            notes="This is a test lot with default status.",
            external_barcode_id=str(uuid4()),
        ),
        # Lot with active status and no metadata
        Lot(
            inventory_id=seeded_inventory[0].id,
            storage_location=BaseEntityLink(id=seeded_storage_locations[1].id),
            initial_quantity=500.0,
            cost=200.0,
            inventory_on_hand=400.0,
            lot_number="LOT002",
            expiration_date="2026-01-31",
            manufacturer_lot_number="MLN67890",
            location=BaseEntityLink(id=seeded_locations[0].id),
            notes="This is an active lot with no metadata.",
            external_barcode_id=str(uuid4()),
        ),
        # Lot with quarantined status and full metadata
        Lot(
            inventory_id=seeded_inventory[1].id,
            storage_location=BaseEntityLink(id=seeded_storage_locations[1].id),
            initial_quantity=1000.0,
            cost=750.0,
            inventory_on_hand=1000.0,
            lot_number="LOT003",
            expiration_date="2024-11-30",
            manufacturer_lot_number="MLN112233",
            location=BaseEntityLink(id=seeded_locations[1].id),
            # metadata=LotMetadata(
            #     asset_tag="ASSET789",
            #     serial_number="SN789",
            #     quality_number="QN789",
            #     distributor="Distributor B",
            # ),
            notes="This lot is quarantined due to quality issues.",
            external_barcode_id=str(uuid4()),
        ),
    ]


def generate_pricing_seeds(
    seeded_inventory: list[InventoryItem], seeded_locations: list[Location]
) -> list[Pricing]:
    return [
        Pricing(
            inventory_item_id=seeded_inventory[0].id,
            company=seeded_inventory[0].company,
            location=seeded_locations[0],
            description="TEST - Pricing seed 1",
            price=42.0,
        ),
        Pricing(
            inventory_item_id=seeded_inventory[0].id,
            company=seeded_inventory[0].company,
            location=seeded_locations[1],
            description="TEST - Pricing seed 2",
            price=50.0,
        ),
        Pricing(
            inventory_item_id=seeded_inventory[1].id,
            company=seeded_inventory[2].company,
            location=seeded_locations[0],
            description="TEST - Pricing seed 3",
            price=10.50,
        ),
        Pricing(
            inventory_item_id=seeded_inventory[2].id,
            company=seeded_inventory[2].company,
            location=seeded_locations[1],
            description="TEST - Pricing seed 4",
            price=5375.97,
        ),
    ]


<<<<<<< HEAD
def generate_teams_seeds() -> list[Team]:
    return [Team(name="TEST -- Team A (SDK)"), Team(name="TEST -- Team B (SDK)")]
=======
def generate_workflow_seeds(
    seeded_parameter_groups: list[ParameterGroup], seeded_parameters: list[Parameter]
) -> list[Workflow]:
    def _get_param_from_id(seeded_parameters, param_id):
        for x in seeded_parameters:
            if x.id == param_id:
                return x

    return [
        Workflow(
            name="TEST - Workflow 1",
            parameter_group_setpoints=[
                ParameterGroupSetpoints(
                    parameter_group=seeded_parameter_groups[0],
                    parameter_setpoints=[
                        ParameterSetpoint(
                            parameter_id=seeded_parameter_groups[0].parameters[0].id,
                            value="25.0",
                            unit=seeded_parameter_groups[0].parameters[0].unit,
                        ),
                    ],
                )
            ],
        ),
        Workflow(
            name="TEST - Workflow 2",
            parameter_group_setpoints=[
                ParameterGroupSetpoints(
                    parameter_group=seeded_parameter_groups[1],
                    parameter_setpoints=[
                        ParameterSetpoint(
                            parameter_id=seeded_parameter_groups[1].parameters[0].id,
                            value="25.0",
                            unit=seeded_parameter_groups[1].parameters[0].unit,
                        ),
                        ParameterSetpoint(
                            parameter=_get_param_from_id(
                                seeded_parameters, seeded_parameter_groups[1].parameters[1].id
                            ),  # Make sure setting from the parameter works
                            intervals=[
                                Interval(
                                    value="1.1", unit=seeded_parameter_groups[1].parameters[1].unit
                                ),
                                Interval(
                                    value="2.2", unit=seeded_parameter_groups[1].parameters[1].unit
                                ),
                            ],
                        ),
                    ],
                )
            ],
        ),
        Workflow(
            name="TEST - Workflow 3",
            parameter_group_setpoints=[
                ParameterGroupSetpoints(
                    parameter_group=seeded_parameter_groups[2],
                    parameter_setpoints=[
                        ParameterSetpoint(
                            parameter=_get_param_from_id(
                                seeded_parameters, seeded_parameter_groups[2].parameters[1].id
                            ),  # make sure setting from a parameter works
                            value="12.2",
                            unit=seeded_parameter_groups[2].parameters[1].unit,
                        ),
                        ParameterSetpoint(
                            parameter_id=seeded_parameter_groups[2].parameters[0].id,
                            intervals=[
                                Interval(
                                    value="1.1", unit=seeded_parameter_groups[2].parameters[0].unit
                                ),
                                Interval(
                                    value="2.2", unit=seeded_parameter_groups[2].parameters[0].unit
                                ),
                            ],
                        ),
                    ],
                )
            ],
        ),
    ]
>>>>>>> f28a9cd2
<|MERGE_RESOLUTION|>--- conflicted
+++ resolved
@@ -752,10 +752,10 @@
     ]
 
 
-<<<<<<< HEAD
 def generate_teams_seeds() -> list[Team]:
     return [Team(name="TEST -- Team A (SDK)"), Team(name="TEST -- Team B (SDK)")]
-=======
+
+
 def generate_workflow_seeds(
     seeded_parameter_groups: list[ParameterGroup], seeded_parameters: list[Parameter]
 ) -> list[Workflow]:
@@ -836,5 +836,4 @@
                 )
             ],
         ),
-    ]
->>>>>>> f28a9cd2
+    ]