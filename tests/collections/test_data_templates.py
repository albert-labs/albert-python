--- conflicted
+++ resolved
@@ -1,13 +1,9 @@
 from albert import Albert
-<<<<<<< HEAD
 from albert.resources.base import BaseEntityLink
 from albert.resources.data_templates import DataTemplate
 from albert.resources.parameter_groups import DataType, EnumValidationValue, ValueValidation
 from albert.resources.tags import Tag
 from albert.resources.units import Unit
-=======
-from albert.resources.data_templates import DataColumn, DataColumnValue, DataTemplate
->>>>>>> 83396762
 
 
 def _list_asserts(returned_list, limit=100):
@@ -61,7 +57,6 @@
     adv_list = client.data_templates.list(name=name)
     _list_asserts(adv_list)
 
-<<<<<<< HEAD
     # adv_list_no_match = client.data_templates.list(name="chaos tags 126485% HELLO WORLD!!!!")
     # assert list(adv_list_no_match) == []
 
@@ -178,44 +173,4 @@
     assert updated_dt is not None
     updated_column = [x for x in updated_dt.data_column_values if x.unit is not None][0]
     assert updated_column.unit.id == new_unit.id
-    assert updated_column.unit.id != original_unit.id
-=======
-    adv_list_no_match = client.data_templates.list(name="FAKEFAKEFAKEFAKEFAKEFAKE")
-    assert next(adv_list_no_match, None) == None
-
-
-def test_update(client: Albert, seeded_data_templates: list[DataTemplate], seed_prefix: str):
-    dt = seeded_data_templates[0]
-    new_name = f"{seed_prefix} new name"
-    dt.name = new_name
-    updated_dt = client.data_templates.update(data_template=dt)
-    assert updated_dt.name == new_name
-    assert updated_dt.id == dt.id
-
-
-def test_add_data_column_value(
-    client: Albert,
-    seeded_data_templates: list[DataTemplate],
-    seeded_data_columns: list[DataColumn],
-):
-    dt = seeded_data_templates[0]
-    unused_column = [
-        x
-        for x in seeded_data_columns
-        if x.id not in [x.data_column_id for x in dt.data_column_values]
-    ][0]
-
-    original_count = len(dt.data_column_values)
-
-    new_value = DataColumnValue(
-        data_column=unused_column,
-        value="hello world",
-    )
-    updated_dt = client.data_templates.add_data_columns(
-        data_template_id=dt.id, data_columns=[new_value]
-    )
-
-    assert updated_dt.name == dt.name
-    assert updated_dt.id == dt.id
-    assert len(updated_dt.data_column_values) == original_count + 1
->>>>>>> 83396762
+    assert updated_column.unit.id != original_unit.id