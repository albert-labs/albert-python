--- conflicted
+++ resolved
@@ -46,22 +46,6 @@
     short_list = client.users._list_generator(limit=3)
     _list_asserts(short_list, limit=10)
 
-<<<<<<< HEAD
-def test_user_crud(client: Albert):
-    existing_role = client.roles.list()[0]
-    existing_loc = next(client.locations.list())
-    test_user = User(
-        name="Fake User SDK Testing",
-        email="testcase_faux_person@albertinvent.com",
-        roles=[existing_role],
-        location=existing_loc,
-    )
-    registered_user = client.users.create(user=test_user)
-    assert isinstance(registered_user, User)
-    assert registered_user.name == test_user.name
-    assert registered_user.id
-=======
->>>>>>> 0834267a
 
 def test_user_get(client: Albert, seeded_users: list[User]):
     first_hit = next(client.users.list(text=seeded_users[1].name), None)
