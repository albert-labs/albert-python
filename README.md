--- conflicted
+++ resolved
@@ -15,26 +15,7 @@
 
 For developers, please see the [contributing guide](CONTRIBUTING.md) for local installation instructions.
 
-<<<<<<< HEAD
 ## Quick Start
-=======
-## Overview
-Albert Python is built around two main concepts:
-
-1. *Resource Models*: Represent individual entities like InventoryItem, Project, Company, and Tag. These are all controlled using Pydantic.
-
-2. *Resource Collections*: Provide methods to interact with the API endpoints related to a specific resource, such as listing, creating, updating, and deleting resources.
-
-### Resource Models
-Resource Models represent the data structure of individual resources. They encapsulate the attributes and behaviors of a single resource. For example, an `InventoryItem` has attributes like `name`, `description`, `category`, and `tags`.
-
-### Resource Collections
-Resource Collections act as managers for Resource Models. They provide methods for performing CRUD operations (Create, Read, Update, Delete) on the resources. For example, the `InventoryCollection` class has methods like create, `get_by_id()`, `list()`, `update()`, and `delete()`. `list()` methods generally accept parameters to narrow the query to use it like a search.
-
-## Usage
-### Initialization
-To use Albert Python, you need to initialize the Albert client with your base URL and either a bearer token (which will expire) or client credientals, which will enable automatic token refresh.
->>>>>>> 634d4f06
 
 ```python
 
