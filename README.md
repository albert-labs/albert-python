# Albert Python SDK

[![PyPI version](https://img.shields.io/pypi/v/albert.svg)](https://pypi.org/project/albert/)
[![Python versions](https://img.shields.io/badge/python-3.10%20%7C%203.11%20%7C%203.12%20%7C%203.13-blue.svg)](https://www.python.org/)
[![Downloads per month](https://img.shields.io/pypi/dm/albert.svg)](https://pypi.org/project/albert/)

Albert Python is the official Albert Invent Software Development Kit (SDK) for Python
that provides a comprehensive and easy-to-use interface for interacting with the Albert Platform.
The SDK allows Python developers to write software that interacts with various platform resources,
such as inventories, projects, companies, tags, and many more.
You can find the latest, most up-to-date documentation
on the supported resources and usage patterns [here](https://docs.developer.albertinvent.com/albert-python).

## Installation

`pip install albert`

This installs the latest stable release from [PyPI](https://pypi.org/project/albert/).

### Contribution

For developers, please see the [contributing guide](CONTRIBUTING.md), which includes setup instructions, testing, and linting guidelines.

## Quick Start

```python

from albert import Albert

<<<<<<< HEAD
client = Albert()
=======
client = Albert.from_client_credentials(
    base_url="https://app.albertinvent.com",
    client_id=YOUR_CLIENT_ID,
    client_secret=YOUR_CLIENT_SECRET
)
>>>>>>> c8ac1234
projects = client.projects.get_all()

```

## Documentation

[Full Documentation can be found here](https://docs.developer.albertinvent.com/albert-python/latest/)<|MERGE_RESOLUTION|>--- conflicted
+++ resolved
@@ -27,15 +27,11 @@
 
 from albert import Albert
 
-<<<<<<< HEAD
-client = Albert()
-=======
 client = Albert.from_client_credentials(
     base_url="https://app.albertinvent.com",
     client_id=YOUR_CLIENT_ID,
     client_secret=YOUR_CLIENT_SECRET
 )
->>>>>>> c8ac1234
 projects = client.projects.get_all()
 
 ```
